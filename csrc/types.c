--- conflicted
+++ resolved
@@ -107,12 +107,7 @@
 // Diffing value vector tables
 //-------------------------------------------------------
 
-<<<<<<< HEAD
-
 struct values_diff * diff_value_vector_tables(heap h, table old, table neue) {
-=======
-values_diff diff_value_vector_tables(heap h, table old, table neue) {
->>>>>>> 0792bcd6
   vector remove = allocate_vector(h, 10);
   vector insert = allocate_vector(h, 10);
 
