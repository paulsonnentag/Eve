--- conflicted
+++ resolved
@@ -27,13 +27,8 @@
     return cont(bk->h, do_concat,
                 register_perf(bk->ev, n),
                 resolve_cfg(bk, n, 0),
-<<<<<<< HEAD
-                table_find(n->arguments, sym(destination)),
-                table_find(n->arguments, sym(arguments)));
-=======
                 table_find(n->arguments, sym(return)),
                 table_find(n->arguments, sym(variadic)));
->>>>>>> 661dbd93
 }
 
 static CONTINUATION_5_4(do_split, perf, execf, value, value, value,
@@ -72,11 +67,7 @@
                 table_find(n->arguments, sym(destination)),
                 table_find(n->arguments, sym(source)),
                 table_find(n->arguments, sym(key)));
-<<<<<<< HEAD
-                
-=======
 
->>>>>>> 661dbd93
 }
 
 
