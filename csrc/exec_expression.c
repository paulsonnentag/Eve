--- conflicted
+++ resolved
@@ -70,11 +70,7 @@
 
 #define DO_UNARY_NUMERIC(__name, __op)                                                                        \
     static CONTINUATION_5_4(__name, block, perf, execf, value, value, heap, perf, operator, value *);         \
-<<<<<<< HEAD
-    static void __name (block b, perf p, execf n, value dest, value a, heap h, perf pp, operator op, value *r)\
-=======
     static void __name (block bk, perf p, execf n, value dest, value a, heap h, perf pp, operator op, value *r)\
->>>>>>> d81cbbbd
     {                                                                                                         \
         start_perf(p, op);                                                                                    \
         if ((op == op_flush)  || (op == op_close)) {                                                          \
@@ -84,11 +80,7 @@
         }                                                                                                     \
         value ar = lookup(r, a);                                                                              \
         if ((type_of(ar) != float_space )) {                                                                  \
-<<<<<<< HEAD
-            exec_error(b->e, "attempt to do math on non-number", a);                                          \
-=======
             exec_error(bk->ev, "attempt to do math on non-number", a);                                          \
->>>>>>> d81cbbbd
         } else {                                                                                              \
             r[reg(dest)] = box_float(__op(*(double *)ar));                                                    \
             apply(n, h, p, op, r);                                                                            \
@@ -129,7 +121,6 @@
             apply(n, h, p, op, r);                                                                                      \
         }                                                                                                               \
         stop_perf(p, pp);                                                                                               \
-<<<<<<< HEAD
     }
 
 #define DO_BINARY_BOOLEAN(__name, __op)                                                                                 \
@@ -216,94 +207,6 @@
     }
 
 
-=======
-    }
-
-#define DO_BINARY_BOOLEAN(__name, __op)                                                                                 \
-    static CONTINUATION_6_4(__name, block, perf, execf, value, value, value, heap, perf, operator, value *);            \
-    static void __name (block bk, perf p, execf n, value dest, value a, value b, heap h, perf pp, operator op, value *r)\
-    {                                                                                                                   \
-                                                                                                                        \
-         start_perf(p, op);                                                                                             \
-        if ((op == op_flush) || (op == op_close)) {                                                                     \
-            apply(n, h, p, op, r);                                                                                      \
-            stop_perf(p, pp);                                                                                           \
-            return;                                                                                                     \
-        }                                                                                                               \
-        value ar = lookup(r, a);                                                                                        \
-        value br = lookup(r, b);                                                                                        \
-                                                                                                                        \
-        if ((type_of(ar) == float_space ) && (type_of(br) == float_space)) {                                            \
-            r[reg(dest)] = (*(double *)ar __op *(double *)br) ? etrue : efalse;                                         \
-            apply(n, h, p, op, r);                                                                                      \
-        } else if ((type_of(ar) == estring_space ) && (type_of(br) == estring_space)) {                                 \
-            r[reg(dest)] = (ar __op br) ? etrue : efalse;                                                               \
-            apply(n, h, p, op, r);                                                                                      \
-        } else if ((type_of(ar) == uuid_space ) && (type_of(br) == uuid_space)) {                                       \
-            r[reg(dest)] = (ar __op br) ? etrue : efalse;                                                               \
-            apply(n, h, p, op, r);                                                                                      \
-        } else if ((ar == etrue || ar == efalse ) && (br == etrue || br == efalse)) {                                   \
-            r[reg(dest)] = (ar __op br) ? etrue : efalse;                                                               \
-            apply(n, h, p, op, r);                                                                                      \
-        } else {                                                                                                        \
-            exec_error(bk->ev, "attempt to " #__op " different types", a, b);                                           \
-        }                                                                                                               \
-        stop_perf(p,pp);                                                                                                \
-    }
-
-
-#define BUILD_BINARY(__name, __do_op)                     \
-    static execf __name (block bk, node n)                \
-    {                                                     \
-        return cont(bk->h,                                \
-                    __do_op,                              \
-                    bk,                                   \
-                    register_perf(bk->ev, n),             \
-                    resolve_cfg(bk, n, 0),                \
-                    table_find(n->arguments, sym(return)),\
-                    table_find(n->arguments, sym(a)),     \
-                    table_find(n->arguments, sym(b)));    \
-     }
-
-
-#define DO_BINARY_FILTER(__name, __op)                                                                      \
-    static CONTINUATION_5_4(__name, block, perf, execf, value, value,  heap, perf, operator, value *);      \
-    static void __name (block bk, perf p, execf n, value a, value b, heap h, perf pp, operator op, value *r)\
-    {                                                                                                       \
-        start_perf(p, op);                                                                                  \
-        if ((op == op_flush)  || (op == op_close)) {                                                        \
-            apply(n, h, p, op, r);                                                                          \
-            stop_perf(p, pp);                                                                               \
-            return;                                                                                         \
-        }                                                                                                   \
-        value ar = lookup(r, a);                                                                            \
-        value br = lookup(r, b);                                                                            \
-        if ((type_of(ar) == float_space ) && (type_of(br) == float_space)) {                                \
-            if (*(double *)ar __op *(double *)br)                                                           \
-                apply(n, h, p, op, r);                                                                      \
-        } else if ((type_of(ar) == estring_space ) && (type_of(br) == estring_space)) {                     \
-            if (ar __op br)                                                                                 \
-                apply(n, h, p, op, r);                                                                      \
-        } else if ((type_of(ar) == uuid_space ) && (type_of(br) == uuid_space)) {                           \
-            if (ar __op br)                                                                                 \
-                apply(n, h, p, op, r);                                                                      \
-        } else if ((ar == etrue || ar == efalse ) && (br == etrue || br == efalse)) {                       \
-            if (ar __op br)                                                                                 \
-                apply(n, h, p, op, r);                                                                      \
-        } else {                                                                                            \
-            /* Hacky solution to make = and != work for now, since they deal with this case often */        \
-            if (#__op == "!=")                                                                              \
-              apply(n, h, p, op, r);                                                                        \
-            else if(#__op == "=") {                                                                         \
-              /* do nothing */                                                                              \
-            } else                                                                                          \
-              exec_error(bk->ev, "attempt to " #__op " different types", a, b);                             \
-        }                                                                                                   \
-        stop_perf(p, pp);                                                                                   \
-    }
-
-
->>>>>>> d81cbbbd
 #define BUILD_BINARY_FILTER(__name, __do_op)      \
     static execf __name (block bk, node n)        \
     {                                             \
@@ -440,8 +343,6 @@
 
 BUILD_UNARY(build_abs, do_abs)
 
-<<<<<<< HEAD
-=======
 static CONTINUATION_6_4(do_range,
                         block, perf, execf, value, value, value,
                         heap, perf, operator, value *);
@@ -468,7 +369,6 @@
 }
 BUILD_BINARY(build_range, do_range);
 
->>>>>>> d81cbbbd
 
 void register_exec_expression(table builders)
 {
@@ -494,12 +394,9 @@
     table_set(builders, intern_cstring("tan"), build_tan);
     table_set(builders, intern_cstring("mod"), build_mod);
     table_set(builders, intern_cstring("abs"), build_abs);
-<<<<<<< HEAD
-=======
     table_set(builders, intern_cstring("ceil"), build_ceil);
     table_set(builders, intern_cstring("floor"), build_floor);
     table_set(builders, intern_cstring("round"), build_round);
->>>>>>> d81cbbbd
     table_set(builders, intern_cstring("toggle"), build_toggle);
     table_set(builders, intern_cstring("range"), build_range);
 }