
import {Proposal, Change, ResolvedValue, createArray, createHash, IGNORE_REG, ID, EAVN, EAVNField, Register, Constraint, ALLOCATION_COUNT, NTRCArray} from "./runtime";

//------------------------------------------------------------------------
// Utils
//------------------------------------------------------------------------

function isResolved(field:ResolvedValue): field is ID {
  return field !== undefined && field !== IGNORE_REG;
}

// This function sums the counts of a packed array of node,
// transcation, round, count (ntrc) up to the given transaction and
// round based on the partial order (t1 <= t2 && r1 <= r2)
function sumTimes(ntrcArray:number[], transaction:number, round:number) {
  if(!ntrcArray) return 0;
  let total = 0;
  for(let i = 0, len = ntrcArray.length; i < len; i += 4) {
    let t = ntrcArray[i + 1];
    let r = ntrcArray[i + 2];
    if(t <= transaction && r <= round) total += ntrcArray[i + 3];
  }
  return total;
}

//------------------------------------------------------------------------
// Indexes
//------------------------------------------------------------------------

export interface Index {
  insert(change:Change):void;
  hasImpact(change:Change):boolean;
  propose(proposal:Proposal, e:ResolvedValue, a:ResolvedValue, v:ResolvedValue, n:ResolvedValue, transaction:number, round:number):Proposal;
  resolveProposal(proposal:Proposal):any[][];
  get(e:ResolvedValue, a:ResolvedValue, v:ResolvedValue, n:ResolvedValue, transaction:number, round:number):EAVN[];
  check(e:ResolvedValue, a:ResolvedValue, v:ResolvedValue, n:ResolvedValue, transaction:number, round:number):boolean;
  getDiffs(e:ResolvedValue, a:ResolvedValue, v:ResolvedValue, n:ResolvedValue):NTRCArray;
}

export class ListIndex implements Index {
  changes: Change[] = createArray();
  insert(change:Change) {
     this.changes.push(change);
  }

  hasImpact(input:Change) {
    let {e,a,v,n} = input;
    let count = 0;
    for(let change of this.changes) {
      if((e === undefined || e === IGNORE_REG || e === change.e) &&
         (a === undefined || a === IGNORE_REG || a === change.a) &&
         (v === undefined || v === IGNORE_REG || v === change.v) &&
         (n === undefined || n === IGNORE_REG || n === change.n) &&
         (change.transaction <= input.transaction) &&
         (change.round <= input.round)) {
        count += change.count;
      }
    }
    if((count > 0 && count + input.count == 0) ||
       (count == 0 && count + input.count > 0)) {
      return true;
    }
    return false;
  }

  resolveProposal(proposal:Proposal) {
    return proposal.info;
  }

  propose(proposal:Proposal, e:ResolvedValue, a:ResolvedValue, v:ResolvedValue, n:ResolvedValue, transaction:number, round:number) {
    let final = createArray("indexProposeResults") as ID[][];
    let forFields:EAVNField[] = createArray("indexForFields");
    let seen = createHash();

    if(a === undefined) forFields.push("a");
    else if(v === undefined) forFields.push("v");
    else if(e === undefined) forFields.push("e");
    else if(n === undefined) forFields.push("n");

    for(let change of this.changes) {
      if((e === undefined || e === IGNORE_REG || e === change.e) &&
         (a === undefined || a === IGNORE_REG || a === change.a) &&
         (v === undefined || v === IGNORE_REG || v === change.v) &&
         (n === undefined || n === IGNORE_REG || n === change.n) &&
         (change.transaction <= transaction) &&
         (change.round <= round)) {
        let current = change[forFields[0]];
        if(!seen[current]) {
          seen[current] = true;
          final.push([current]);
        }
      }
    }

    proposal.cardinality = final.length;
    proposal.info = final;
    proposal.forFields = forFields;
    return proposal;
  }

  check(e:ResolvedValue, a:ResolvedValue, v:ResolvedValue, n:ResolvedValue, transaction:number, round:number):boolean {
    for(let change of this.changes) {
      if((e === undefined || e === IGNORE_REG || e === change.e) &&
         (a === undefined || a === IGNORE_REG || a === change.a) &&
         (v === undefined || v === IGNORE_REG || v === change.v) &&
         (n === undefined || n === IGNORE_REG || n === change.n) &&
         (change.transaction <= transaction) &&
         (change.round <= round)) {
        return true;
      }
    }
    return false;
  }

  get(e:ResolvedValue, a:ResolvedValue, v:ResolvedValue, n:ResolvedValue, transaction:number, round:number):EAVN[] {
    let final = createArray() as EAVN[];
    for(let change of this.changes) {
      if((e === undefined || e === IGNORE_REG || e === change.e) &&
         (a === undefined || a === IGNORE_REG || a === change.a) &&
         (v === undefined || v === IGNORE_REG || v === change.v) &&
         (n === undefined || n === IGNORE_REG || n === change.n) &&
         (change.transaction <= transaction) &&
         (change.round <= round)) {
        final.push(new EAVN(change.e, change.a, change.v, change.n))
      }
    }
    return final;
  }

  getDiffs(e:ResolvedValue, a:ResolvedValue, v:ResolvedValue, n:ResolvedValue):NTRCArray {
    let final = createArray() as NTRCArray;
    for(let change of this.changes) {
      if((e === undefined || e === IGNORE_REG || e === change.e) &&
         (a === undefined || a === IGNORE_REG || a === change.a) &&
         (v === undefined || v === IGNORE_REG || v === change.v) &&
         (n === undefined || n === IGNORE_REG || n === change.n)) {
        final.push(change.n, change.transaction, change.round, change.count);
      }
    }
    return final;

  }
}

export class HashIndex implements Index {
  eavIndex = createHash();
  aveIndex = createHash();
  cardinality = 0;

  getOrCreateHash(parent:any, key:any) {
    let found = parent[key];
    if(!found) {
      found = parent[key] = createHash("hashLevel");
    }
    return found;
  }

  getOrCreateArray(parent:any, key:any) {
    let found = parent[key];
    if(!found) {
      found = parent[key] = createArray("hashVix");
    }
    return found;
  }

  insert(change:Change) {
    let {getOrCreateHash, getOrCreateArray} = this;
    let eIx = getOrCreateHash(this.eavIndex, change.e);
    let aIx = getOrCreateHash(eIx, change.a);
    let vIx = getOrCreateArray(aIx, change.v);
    vIx.push(change.n, change.transaction, change.round, change.count);

    aIx = getOrCreateHash(this.aveIndex, change.a);
    vIx = getOrCreateHash(aIx, change.v);
    eIx = getOrCreateArray(vIx, change.e);
    eIx.push(change.n, change.transaction, change.round, change.count);

    this.cardinality++;
  }

  hasImpact(input:Change) {
    let {e,a,v,n} = input;
    let ntrcs = this.getDiffs(e,a,v,n);
    let count = sumTimes(ntrcs, input.transaction, input.round);
    if((count > 0 && count + input.count == 0) ||
       (count == 0 && count + input.count > 0)) {
      return true;
    }
    return false;
  }

  resolveProposal(proposal:Proposal) {
    return proposal.info;
  }

  propose(proposal:Proposal, e:ResolvedValue, a:ResolvedValue, v:ResolvedValue, n:ResolvedValue, transaction:number, round:number) {
    let forFields = proposal.forFields;
    forFields.length = 0;
    if(isResolved(e)) {
      return this.walkPropose(proposal, this.eavIndex, e, a, v, n, "a", "v", transaction, round);
    } else if(isResolved(a)) {
      return this.walkPropose(proposal, this.aveIndex, a, v, e, n, "v", "e", transaction, round);
    } else {
      // propose for attribute since that's likely to be the smallest
      forFields[0] = "a";
      proposal.info = Object.keys(this.aveIndex);
      proposal.cardinality = proposal.info.length;
    }
    return proposal;
  }

  walkPropose(proposal:Proposal, index:any, a:ResolvedValue, b:ResolvedValue, c:ResolvedValue, n:ResolvedValue,
              fieldB:EAVNField, fieldC:EAVNField, transaction:number, round:number):Proposal {
    let {forFields} = proposal;
    let bIx = index[a as ID];
    if(!bIx) {
      proposal.cardinality = 0;
      return proposal;
    }
    if(isResolved(b)) {
      let cIx = bIx[b];
      if(!cIx) {
        proposal.cardinality = 0;
        return proposal;
      }
      if(isResolved(c)) {
        let ntrcArray = cIx[c];
        if(ntrcArray) {
          proposal.skip = true;
          return proposal;
        }
        proposal.cardinality = 0;
        return proposal;
      } else {
        forFields[0] = fieldC;
        proposal.info = Object.keys(cIx);
        proposal.cardinality = proposal.info.length;
        return proposal;
      }
    } else {
      forFields[0] = fieldB;
      proposal.info = Object.keys(bIx);
      proposal.cardinality = proposal.info.length;
      return proposal;
    }
  }

  // This function checks that there is at least one value in the index that matches the
  // given pattern. If a level is free, we have to run through the potential values
  // until we come across one that could match or we run out of values to check.
  walkCheck(index:any, a:ResolvedValue, b:ResolvedValue, c:ResolvedValue, n:ResolvedValue, transaction:number, round:number):boolean {
    let bIx = index[a as ID];
    if(!bIx) return false;
    if(isResolved(b)) {
      let cIx = bIx[b];
      if(!cIx) return false;
      if(isResolved(c)) {
        let ntrcArray = cIx[c];
        if(ntrcArray) {
          return true;
        }
        return false;
      } else {
        return Object.keys(cIx).length !== 0;
      }
    } else {
      for(let key of Object.keys(bIx)) {
        let cIx = bIx[key];
        if(!cIx) return false;
        if(isResolved(c)) {
          let ntrcArray = cIx[c];
          if(ntrcArray) {
            return true;
          }
          return false;
        } else {
          return Object.keys(cIx).length !== 0;
        }
      }
    }
    return false;
  }

  check(e:ResolvedValue, a:ResolvedValue, v:ResolvedValue, n:ResolvedValue, transaction:number, round:number):boolean {
    if(isResolved(e)) {
      return this.walkCheck(this.eavIndex, e, a, v, n, transaction, round);
    } else if(isResolved(a)) {
      return this.walkCheck(this.aveIndex, a, v, e, n, transaction, round);
    }
    return true;
  }

  get(e:ResolvedValue, a:ResolvedValue, v:ResolvedValue, n:ResolvedValue, transaction:number, round:number):EAVN[] {
    throw new Error("Not implemented");
  }

  getDiffs(e:ResolvedValue, a:ResolvedValue, v:ResolvedValue, n:ResolvedValue):NTRCArray {
    let aIx = this.eavIndex[e!];
    if(aIx) {
      let vIx = aIx[a!];
      if(vIx) {
        return vIx[v!];
      }
    }
    return createArray();
  }

}

export class InsertOnlyHashIndex implements Index {
  eavIndex = createHash();
  aveIndex = createHash();
  cardinality = 0;

  getOrCreateHash(parent:any, key:any) {
    let found = parent[key];
    if(!found) {
      found = parent[key] = createHash("hashLevel");
    }
    return found;
  }

  getOrCreateArray(parent:any, key:any) {
    let found = parent[key];
    if(!found) {
      found = parent[key] = createArray("hashVix");
    }
    return found;
  }

  insert(change:Change) {
    let {getOrCreateHash, getOrCreateArray} = this;
    let eIx = getOrCreateHash(this.eavIndex, change.e);
    let aIx = getOrCreateHash(eIx, change.a);
    let vIx = getOrCreateArray(aIx, change.v);
    vIx.push(change.n, change.transaction, change.round, change.count);

    aIx = getOrCreateHash(this.aveIndex, change.a);
    vIx = getOrCreateHash(aIx, change.v);
    eIx = getOrCreateArray(vIx, change.e);
    eIx.push(change.n, change.transaction, change.round, change.count);

    this.cardinality++;
  }


  resolveProposal(proposal:Proposal) {
    return createArray();
  }

  propose(proposal:Proposal, e:ResolvedValue, a:ResolvedValue, v:ResolvedValue, n:ResolvedValue, transaction:number, round:number) {
    return proposal;
  }

  check(e:ResolvedValue, a:ResolvedValue, v:ResolvedValue, n:ResolvedValue, transaction:number, round:number):boolean {
    return false;
  }

  get(e:ResolvedValue, a:ResolvedValue, v:ResolvedValue, n:ResolvedValue, transaction:number, round:number):EAVN[] {
    let final = createArray() as EAVN[];
    return final;
  }

}


// @TODO: Implement
class MatrixIndex implements Index {

  constructor() {
    throw new Error("Not implemented");
  }

  insert(change:Change) {
  }

  hasImpact(input:Change) {
    let {e,a,v,n} = input;
    return false;
  }

  resolveProposal(proposal:Proposal) {
    return createArray();
  }

  propose(proposal:Proposal, e:ResolvedValue, a:ResolvedValue, v:ResolvedValue, n:ResolvedValue, transaction:number, round:number) {
    return proposal;
  }

  check(e:ResolvedValue, a:ResolvedValue, v:ResolvedValue, n:ResolvedValue, transaction:number, round:number):boolean {
    return false;
  }

  get(e:ResolvedValue, a:ResolvedValue, v:ResolvedValue, n:ResolvedValue, transaction:number, round:number):EAVN[] {
    let final = createArray() as EAVN[];
    return final;
  }
<<<<<<< HEAD
}

class BitMatrixTree {

  root: any[];
  bins: number;
  levels: number;
  cardinality: number;

  constructor(bins = 8, levels = 5) {
    this.root = [];
    this.bins = bins;
    this.levels = levels;
    this.cardinality = 0;
  }

  size() {
    return Math.pow(this.bins, this.levels);
  }

  insert(row:number, col:number, n:ID, transaction:number, round:number, count:number) {
    let {bins} = this;
    // let path = [];
    let size = this.size();
    let rowStart = 0;
    let colStart = 0;
    let current = this.root;
    for(let i = 0; i < this.levels - 1; i++) {
      let rowEdge = (rowStart + size/bins);
      let colEdge = (colStart + size/bins);
      let rowIx = Math.floor(row / rowEdge)
      let colIx = Math.floor(col / colEdge)
      let pos = rowIx * this.bins + colIx;
      // path.push(pos);
      let next = current[pos];
      if(!next) next = current[pos] = [];
      size = size / bins
      if(rowIx) rowStart = rowEdge;
      if(colIx) colStart = colEdge;
      current = next;
    }
    let rowIx = row - rowStart;
    let colIx = (col - colStart) % bins;
    let pos = (rowIx * bins) + colIx;
    // console.log("LAST", {size, rowIx, colIx, pos, row, rowStart});
    // path.push(pos);
    // console.log("CURRENT POS", path);
    if(!current[pos]) {
      current[pos] = [n,transaction,round,count];
      this.cardinality++;
      return true;
    } else {
      current[pos].push(n,transaction,round,count);
      this.cardinality++;
    }
    return false;
  }

  checkMultiplicity(row:number, col:number):number {
    let {bins} = this;
    let size = this.size();
    let rowStart = 0;
    let colStart = 0;
    let current = this.root;
    for(let i = 0; i < this.levels - 1; i++) {
      let rowEdge = (rowStart + size/bins);
      let colEdge = (colStart + size/bins);
      let rowIx = Math.floor(row / rowEdge)
      let colIx = Math.floor(col / colEdge)
      let pos = rowIx * this.bins + colIx;
      let next = current[pos];
      if(!next) return false;
      size = size / bins
      if(rowIx) rowStart = rowEdge;
      if(colIx) colStart = colEdge;
      current = next;
    }
    let rowIx = row - rowStart;
    let colIx = (col - colStart) % bins;
    let pos = (rowIx * bins) + colIx;
    let ntrcArray = current[pos];
    if(ntrcArray) return sumTimes(ntrcArray, transaction, round);
    return 0;
  }

  findRows(col: number, fill:ID[] = []) {
    let {levels, bins} = this;
    // @TODO: we shouldn't need an allocation here
    // Each frame on the stack is encoded as:
    //    level, level-array, row-start, col-start
    let queue = [0, this.root, 0, 0];
    let queuePos = 0;
    let queueLength = 1;
    let maxLevel = levels - 1;
    let fullSize = this.size();
    while(queuePos < queueLength) {
      let curPos = queuePos * 4;
      let level = queue[curPos] as number;
      let matrix = queue[curPos + 1] as number[];
      let rowStart = queue[curPos + 2] as number;
      let colStart = queue[curPos + 3] as number;
      let size = fullSize / Math.pow(bins, level);
      // since only the column is fixed, we need to look at all the rows.
      for(let rowIx = 0; rowIx < bins; rowIx++) {
        // find the subarray that contain that column and the current row
        let colEdge = colStart + size/bins;
        let colIx = Math.floor(col / colEdge)
        let rowValue = rowStart + rowIx * size / bins;
        let pos = rowIx * this.bins + colIx;
        let next = matrix[pos];
        if(next) {
          // if we are at the leaves, add this to the fill
          if(level === maxLevel) {
            fill.push(rowValue);
          } else {
            // if we're not at the leaves, push them onto the stack
            queue.push(level + 1, next, rowValue, colStart + colIx * size);
            queueLength = queueLength + 1;
          }
        }
      }

      // now that we've looked at all the rows, we move the queue forward
      queuePos = queuePos + 1;
    }
    return fill;
  }

  findCols(row: number, fill:ID[] = []) {
    let {levels, bins} = this;
    // @TODO: we shouldn't need an allocation here
    // Each frame on the stack is encoded as:
    //    level, level-array, row-start, col-start
    let queue = [0, this.root, 0, 0];
    let queuePos = 0;
    let queueLength = 1;
    let maxLevel = levels - 1;
    let fullSize = this.size();
    while(queuePos < queueLength) {
      let curPos = queuePos * 4;
      let level = queue[curPos] as number;
      let matrix = queue[curPos + 1] as ID[];
      let rowStart = queue[curPos + 2] as number;
      let colStart = queue[curPos + 3] as number;
      let size = fullSize / Math.pow(bins, level);
      // since only the row is fixed, we need to look at all the rows.
      for(let colIx = 0; colIx < bins; colIx++) {
        // find the subarray that contain that row and the current column
        let rowEdge = rowStart + size/bins;
        let rowIx = Math.floor(row / rowEdge)
        let colValue = colStart + colIx * size / bins;
        let pos = rowIx * this.bins + colIx;
        let next = matrix[pos];
        if(next) {
          // if we are at the leaves, add this to the fill
          if(level === maxLevel) {
            fill.push(colValue);
          } else {
            // if we're not at the leaves, push them onto the stack
            queue.push(level + 1, next, rowStart + rowIx * size, colValue);
            queueLength = queueLength + 1;
          }
        }
      }

      // now that we've looked at all the rows, we move the queue forward
      queuePos = queuePos + 1;
    }
    return fill;
  }

  toValues(fill:ID[] = []) {
    let {levels, bins} = this;
    // @TODO: we shouldn't need an allocation here
    // Each frame on the stack is encoded as:
    //    level, level-array, row-start, col-start
    let queue = [0, this.root, 0, 0];
    let queuePos = 0;
    let queueLength = 1;
    let maxLevel = levels - 1;
    let fullSize = this.size();
    let levelSize = bins * bins;
    while(queuePos < queueLength) {
      let curPos = queuePos * 4;
      let level = queue[curPos] as number;
      let matrix = queue[curPos + 1] as ID[];
      let rowStart = queue[curPos + 2] as number;
      let colStart = queue[curPos + 3] as number;
      let size = fullSize / Math.pow(bins, level);
      for(let pos = 0; pos < levelSize; pos++) {
        let next = matrix[pos];
        if(next) {
          let rowIx = Math.floor(pos / bins);
          let rowValue = rowStart + rowIx * size / bins;
          let colIx = pos % bins;
          let colValue = colStart + colIx * size / bins;
          // if we are at the leaves, add this to the fill
          if(level === maxLevel) {
            fill.push(rowValue, colValue);
          } else {
            // if we're not at the leaves, push them onto the stack
            queue.push(level + 1, next, rowValue, colValue);
            queueLength = queueLength + 1;
          }
        }
      }

      // now that we've looked at all the rows, we move the queue forward
      queuePos = queuePos + 1;
    }
    return fill;
  }
}

export class BitIndex implements Index {
  indexes: {[attr: string]: BitMatrixTree};
  attributes: ID[];
  cardinality: number = 0;
  constructor() {
    this.attributes = createArray();
    this.indexes = createHash();
  }

  insert(change:Change) {
    let {e,a,v,n,transaction,round,count} = change;
    let index = this.indexes[a];
    if(!index) {
      this.attributes.push(a);
      index = this.indexes[a] = new BitMatrixTree(8, 5);
    }
    let inserted = index.insert(e,v,n,transaction,round,count);
    this.cardinality++;
    // console.log("inserting", e, a, v, ei, vi, inserted);
  }

  resolveProposal(proposal:Proposal) {
    return createArray();
  }

  propose(proposal:Proposal, e:ResolvedValue, a:ResolvedValue, v:ResolvedValue, n:ResolvedValue, transaction:number, round:number) {
    return proposal;
  }

  check(e:ResolvedValue, a:ResolvedValue, v:ResolvedValue, n:ResolvedValue, transaction:number, round:number):boolean {
    return false;
  }

  get(e:ResolvedValue, a:ResolvedValue, v:ResolvedValue, n:ResolvedValue, transaction:number, round:number):EAVN[] {
    let final = createArray() as EAVN[];
    return final;
  }

  // contains() {
  //   let {e,a,v,n,transaction,round,count} = change;
  //   let index = this.indexes[a];
  //   if(!index) return false;
  //   let ei = this.interner.check(e);
  //   let vi = this.interner.check(v);
  //   return index.check(ei,vi);
  // }

  // get_AV(e,a,v,fill = []): any[] {
  //   let index = this.indexes[a];
  //   if(!index) return fill;
  //   let vi = this.interner.check(v);
  //   return index.findRows(vi, fill, this.interner.indexes);
  // }

  // getEA_(e,a,v,fill = []): any[] {
  //   let index = this.indexes[a];
  //   if(!index) return fill;
  //   let ei = this.interner.check(e);
  //   return index.findCols(ei, fill, this.interner.indexes);
  // }

  // get_A_(e,a,v,fill = []): any[] {
  //   let index = this.indexes[a];
  //   if(!index) return fill;
  //   return index.toValues(fill, this.interner.indexes);
  // }

  // getE__(e,a,v,fill = []): any[] {
  //   let ei = this.interner.check(e);
  //   let throwAway = [];
  //   for(let attribute of this.attributes) {
  //     let index = this.indexes[attribute];
  //     if(index.findCols(ei, throwAway, this.interner.indexes).length) {
  //       fill.push(attribute);
  //     }
  //   }
  //   return fill;
  // }

  // get__V(e,a,v,fill = []): any[] {
  //   let vi = this.interner.check(v);
  //   let throwAway = [];
  //   for(let attribute of this.attributes) {
  //     let index = this.indexes[attribute];
  //     if(index.findRows(vi, throwAway, this.interner.indexes).length) {
  //       fill.push(attribute);
  //     }
  //   }
  //   return fill;
  // }

  // getE_V(e,a,v,fill = []): any[] {
  //   let ei = this.interner.check(e);
  //   let vi = this.interner.check(v);
  //   for(let attribute of this.attributes) {
  //     let index = this.indexes[attribute];
  //     if(index.check(ei,vi)) {
  //       fill.push(attribute);
  //     }
  //   }
  //   return fill;
  // }

  // get___(e,a,v,fill = []): any[] {
  //   for(let attribute of this.attributes) {
  //     fill.push(attribute);
  //   }
  //   return fill;
  // }


}
=======

  getDiffs(e:ResolvedValue, a:ResolvedValue, v:ResolvedValue, n:ResolvedValue):NTRCArray {
    return [];
  }
}
>>>>>>> a4e4f88f
<|MERGE_RESOLUTION|>--- conflicted
+++ resolved
@@ -395,7 +395,10 @@
     let final = createArray() as EAVN[];
     return final;
   }
-<<<<<<< HEAD
+
+  getDiffs(e:ResolvedValue, a:ResolvedValue, v:ResolvedValue, n:ResolvedValue):NTRCArray {
+    return [];
+  }
 }
 
 class BitMatrixTree {
@@ -722,10 +725,3 @@
 
 
 }
-=======
-
-  getDiffs(e:ResolvedValue, a:ResolvedValue, v:ResolvedValue, n:ResolvedValue):NTRCArray {
-    return [];
-  }
-}
->>>>>>> a4e4f88f
