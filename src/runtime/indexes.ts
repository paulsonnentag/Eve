--- conflicted
+++ resolved
@@ -1,9 +1,4 @@
-<<<<<<< HEAD
-
-import {Proposal, Change, ResolvedValue, createArray, createHash, IGNORE_REG, ID, EAVNField, Register, Constraint, ALLOCATION_COUNT, NTRCArray} from "./runtime";
-=======
 import {Proposal, Change, ResolvedValue, createArray, createHash, IGNORE_REG, ID, EAVN, EAVNField, Register, Constraint, ALLOCATION_COUNT, NTRCArray} from "./runtime";
->>>>>>> 3da3103f
 
 //------------------------------------------------------------------------
 // Utils
@@ -39,6 +34,7 @@
   resolveProposal(proposal:Proposal):any[][];
   check(e:ResolvedValue, a:ResolvedValue, v:ResolvedValue, n:ResolvedValue, transaction:number, round:number):boolean;
   getDiffs(e:ResolvedValue, a:ResolvedValue, v:ResolvedValue, n:ResolvedValue):NTRCArray;
+  get(e:ResolvedValue, a:ResolvedValue, v:ResolvedValue, n:ResolvedValue, transaction:number, round:number):EAVN[];
 }
 
 export class ListIndex implements Index {
@@ -145,7 +141,10 @@
       }
     }
     return final;
-
+  }
+
+  get(e:ResolvedValue, a:ResolvedValue, v:ResolvedValue, n:ResolvedValue, transaction:number, round:number):EAVN[] {
+    throw new Error("not implemented");
   }
 }
 
@@ -307,8 +306,6 @@
     return true;
   }
 
-<<<<<<< HEAD
-=======
   // This function finds all EAVs in the index that match the given
   // pattern at the stated time. If a level is free, we have to run
   // through the potential values until we come across one that could
@@ -370,7 +367,6 @@
     } else throw new Error("HashIndex.get eaV not implemented.");
   }
 
->>>>>>> 3da3103f
   getDiffs(e:ResolvedValue, a:ResolvedValue, v:ResolvedValue, n:ResolvedValue):NTRCArray {
     let aIx = this.eavIndex[e!];
     if(aIx) {
@@ -420,4 +416,8 @@
   getDiffs(e:ResolvedValue, a:ResolvedValue, v:ResolvedValue, n:ResolvedValue):NTRCArray {
     return [];
   }
+
+  get(e:ResolvedValue, a:ResolvedValue, v:ResolvedValue, n:ResolvedValue, transaction:number, round:number):EAVN[] {
+    throw new Error("not implemented");
+  }
 }