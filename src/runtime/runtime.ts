import {Index, ListIndex, HashIndex, BitIndex, InsertOnlyHashIndex} from "./indexes";
<<<<<<< HEAD
=======

const DEBUG = false;
>>>>>>> 9861ebc8

//------------------------------------------------------------------------
// Debugging
//------------------------------------------------------------------------

export var debug:Function = () => {};
if(DEBUG) {
  debug = function() {
    console.log.apply(console, arguments);
  }
}

export function printField(field:ScanField) {
  if(isRegister(field)) return "[" + field.offset + "]";
  if(field === undefined || field === null) return field;
  return GlobalInterner.reverse(field);
}

export function printPrefix(prefix:ID[]) {
  return prefix.map((v) => GlobalInterner.reverse(v));
}

export function printScan(constraint:Scan) {
  return `Scan: ${printField(constraint.e)} ${printField(constraint.a)} ${printField(constraint.v)} ${printField(constraint.n)}`;
}

export function printFunction(constraint:FunctionConstraint) {
  return `Function ${constraint.name} ${constraint.fieldNames.map((v) => v + ": " + printField(constraint.fields[v]))}`;
}

export function printConstraint(constraint:Constraint) {
  if(constraint instanceof Scan) {
    return printScan(constraint);
  } else if(constraint instanceof FunctionConstraint) {
    return printFunction(constraint);
  }
}

export function maybeReverse(value?:ID):ID|RawValue|undefined {
  if(value === undefined) return value;
  let raw = GlobalInterner.reverse(value);
  return (""+raw).indexOf("|") === -1 ? raw : value;
}

//------------------------------------------------------------------------
// Runtime
//------------------------------------------------------------------------

export var ALLOCATION_COUNT:any = {};

export function createHash(place = "unknown") {
  // if(!ALLOCATION_COUNT[place]) ALLOCATION_COUNT[place] = 0;
  // ALLOCATION_COUNT[place]++;
  return Object.create(null);
}

export function createArray(place = "unknown") {
  // if(!ALLOCATION_COUNT[place]) ALLOCATION_COUNT[place] = 0;
  // ALLOCATION_COUNT[place]++;
  return [];
}

export function copyArray(arr:any[], place = "unknown") {
  // if(!ALLOCATION_COUNT[place]) ALLOCATION_COUNT[place] = 0;
  // ALLOCATION_COUNT[place]++;
  return arr.slice();
}

export function concatArray(arr:any[], arr2:any[]) {
  let ix = arr.length;
  for(let elem of arr2) {
    arr[ix] = elem;
    ix++;
  }
  return arr;
}

export function moveArray(arr:any[], arr2:any[]) {
  let ix = 0;
  for(let elem of arr) {
    arr2[ix] = arr[ix];
  }
  if(arr2.length !== arr.length) arr2.length = arr.length;
  return arr2;
}

function isNumber(thing:any): thing is number {
  return typeof thing === "number";
}

//------------------------------------------------------------------------
// Iterator
//------------------------------------------------------------------------

class Iterator<T> {
  array:T[] = [];
  length:number = 0;
  ix:number = 0;

  push(value:T) {
    this.array[this.length++] = value;
  }

  clear() {
    this.length = 0;
    this.reset();
  }

  reset() {
    this.ix = 0;
  }

  next():T|undefined {
    if(this.ix < this.length) return this.array[this.ix++];
    return;
  }
}

//------------------------------------------------------------------------
// Interning
//------------------------------------------------------------------------

/** The union of value types we support in Eve. */
export type RawValue = string|number;
/**  An interned value's ID. */
export type ID = number;

export class Interner {
  strings: {[value:string]: ID|undefined} = createHash();
  numbers: {[value:number]: ID|undefined} = createHash();
  IDs: RawValue[] = createArray();
  IDRefCount: number[] = createArray();
  IDFreeList: number[] = createArray();
  ix: number = 0;
  arenas: {[arena:string]: Iterator<ID>} = createHash();

  constructor() {
    this.arenas["functionOutput"] = new Iterator<ID>();
  }

  _getFreeID() {
    return this.IDFreeList.pop() || this.ix++;
  }

  reference(id:ID) {
    this.IDRefCount[id]++;
  }

  intern(value: RawValue): ID {
    let coll;
    if(isNumber(value)) {
      coll = this.numbers;
    } else {
      coll = this.strings;
    }
    let found = coll[value];
    if(found === undefined) {
      found = this._getFreeID();
      coll[value] = found;
      this.IDs[found] = value;
      this.IDRefCount[found] = 1;
    } else {
      this.IDRefCount[found]++;
    }
    return found;
  }

  get(value: RawValue): ID|undefined {
    let coll;
    if(isNumber(value)) {
      coll = this.numbers;
    } else {
      coll = this.strings;
    }
    return coll[value];
  }

  reverse(id: ID): RawValue {
    return this.IDs[id];
  }

  release(id: ID|undefined) {
    if(id === undefined) return;

    this.IDRefCount[id]--;
    if(!this.IDRefCount[id]) {
      let value = this.IDs[id];
      let coll;
      if(isNumber(value)) {
        coll = this.numbers;
      } else {
        coll = this.strings;
      }
      coll[value] = undefined;
      this.IDs[id] = undefined as any;
      this.IDFreeList.push(id);
    }
  }

  arenaIntern(arenaName:string, value:RawValue):ID {
    let arena = this.arenas[arenaName];
    if(!arena) {
      arena = this.arenas[arenaName] = new Iterator<ID>();
    }
    // @NOTE: for performance reasons it might make more sense to prevent duplicates
    // from ending up in the list. If that's the case, we could either keep a seen
    // hash or do a get and only intern if it hasn't been seen. This is (probably?)
    // a pretty big performance gain in the case where a bunch of rows might repeat
    // the same function output over and over.
    let id = this.intern(value);
    arena.push(id);
    return id;
  }

  releaseArena(arenaName:string) {
    let arena = this.arenas[arenaName];
    if(!arena) {
      console.warn("Trying to release unknown arena: " + arenaName)
      return;
    }

    let id;
    while((id = arena.next()) !== undefined) {
      this.release(id);
    }
    arena.clear();
  }
}

export var GlobalInterner = new Interner();

//------------------------------------------------------------------------
// EAVNs
//------------------------------------------------------------------------

export type EAVNField = "e"|"a"|"v"|"n";

/**
 * An EAVN is a single Attribute:Value pair of an Entity (a record),
 * produced by a given Node.
 * E.g., the record `[#person name: "josh"]` translates to two EAVNs:
 * (<1>, "tag", "person", <node id>),
 * (<1>, "name", "josh", <node id>)
 */

export class EAVN {
  constructor(public e:ID, public a:ID, public v:ID, public n:ID) {}
};

//------------------------------------------------------------------------
// Changes
//------------------------------------------------------------------------

type Multiplicity = number;

/**
 * A change is an expanded variant of an EAVN, which also tracks the
 * transaction, round, and count of the fact.  These additional fields
 * are used by the executor and index to provide an incremental view
 * of the DB.
 */

export class Change {
  constructor(public e: ID, public a: ID, public v: ID, public n: ID, public transaction:number, public round:number, public count:Multiplicity) {}

  static fromValues(e: any, a: any, v: any, n: any, transaction: number, round: number, count:Multiplicity) {
    return new Change(GlobalInterner.intern(e), GlobalInterner.intern(a), GlobalInterner.intern(v),
                      GlobalInterner.intern(n), transaction, round, count);
  }

  toString() {
    return `Change(${this.e}, ${GlobalInterner.reverse(this.a)}, ${maybeReverse(this.v)}, ${GlobalInterner.reverse(this.n)}, ${this.transaction}, ${this.round}, ${this.count})`;
  }

  equal(other:Change, withoutNode?:boolean, withoutE?:boolean) {
   return (withoutE || this.e == other.e) &&
          this.a == other.a &&
          this.v == other.v &&
          (withoutNode || this.n == other.n) &&
          this.transaction == other.transaction &&
          this.round == other.round &&
          this.count == other.count;
  }

  reverse(interner:Interner = GlobalInterner) {
    let {e, a, v, n, transaction, round, count} = this;
    return new RawChange(interner.reverse(e), interner.reverse(a), interner.reverse(v), interner.reverse(n), transaction, round, count);
  }
}

/** A change with all attributes un-interned. */
export class RawChange {
  constructor(public e: RawValue, public a: RawValue, public v: RawValue, public n: RawValue,
              public transaction:number, public round:number, public count:Multiplicity) {}

  toString() {
    let {e, a, v, n, transaction, round, count} = this;
    let internedE = GlobalInterner.get(e);
    let internedV = GlobalInterner.get(v);
    return `RawChange(${internedE}, ${a}, ${maybeReverse(internedV) || v}, ${n}, ${transaction}, ${round}, ${count})`;
  }
}

/** A changeset is a list of changes, intended to occur in a single transaction. */
type ChangeSet = Change[];

//------------------------------------------------------------------------
// Constraints
//------------------------------------------------------------------------

export type NTRCArray = number[];

enum ApplyInputState {
  pass,
  fail,
  none,
}

export interface Constraint {
  isInput:boolean;
  setup():void;
  getRegisters():Register[];
  applyInput(input:Change, prefix:ID[]):ApplyInputState;
  propose(index:Index, prefix:ID[], transaction:number, round:number, results:any[]):Proposal;
  resolveProposal(index:Index, prefix:ID[], proposal:Proposal, transaction:number, round:number, results:any[]):ID[][];
  accept(index:Index, prefix:ID[], transaction:number, round:number, solvingFor:Register[]):boolean;
  acceptInput(index:Index, input:Change, prefix:ID[], transaction:number, round:number):boolean;
  getDiffs(index:Index, prefix:ID[]):NTRCArray;
}

//------------------------------------------------------------------------
// Scans
//------------------------------------------------------------------------

/**
 * A scan maps a set of bound variables to unbound variables.
 */

export class Scan implements Constraint {
  constructor(public e:ScanField,
              public a:ScanField,
              public v:ScanField,
              public n:ScanField) {}

  protected resolved:ResolvedEAVN = {e: undefined, a: undefined, v:undefined, n: undefined};
  protected registers:Register[] = createArray();
  protected registerLookup:boolean[] = createArray();

  isInput:boolean = false;
  proposal:Proposal = {cardinality: 0, forFields: new Iterator<EAVNField>(), forRegisters: new Iterator<Register>(), proposer: this};

  /**
   * Resolve each scan field.
   * The resolved object may contain one of three possible value types:
   * - IGNORE_REG -- this field is entirely ignored by the scan.
   * - undefined -- this field is a register that hasn't been filled in yet.
   *                We'll fill it if possible.
   * - ID -- this field contains a static or already solved value.
   */
  resolve(prefix:ID[]) {
    let resolved = this.resolved;
    if(isRegister(this.e)) {
      resolved.e = prefix[this.e.offset];
    } else {
      resolved.e = this.e;
    }

    if(isRegister(this.a)) {
      resolved.a = prefix[this.a.offset];
    } else {
      resolved.a = this.a;
    }

    if(isRegister(this.v)) {
      resolved.v = prefix[this.v.offset];
    } else {
      resolved.v = this.v;
    }

    if(isRegister(this.n)) {
      resolved.n = prefix[this.n.offset];
    } else {
      resolved.n = this.n;
    }

    return resolved;
  }

  /**
   * A field is unresolved if it is completely ignored by the scan or
   * is an output of the scan.
   */
  fieldUnresolved(resolved:ResolvedEAVN, key: keyof ResolvedEAVN) {
    return resolved[key] === IGNORE_REG || resolved[key] === undefined;
  }

  /**
   * A field is not a static match if it is ignored, not a static
   * field, or the input value does not match the static value.
   */
  notStaticMatch(input:Change, key: "e"|"a"|"v"|"n") {
    return this[key] !== IGNORE_REG && !isRegister(this[key]) && this[key] !== input[key];
  }

  /**
   * Apply new changes that may affect this scan to the prefix to
   * derive only the results affected by this change.  If the change
   * was successfully applied or irrelevant we'll return true. If the
   * change was relevant but invalid (i.e., this scan could not be
   * satisfied due to proposals from previous scans) we'll return
   * false.
   */
  applyInput(input:Change, prefix:ID[]) {
    // If this change isn't relevant to this scan, skip it.
    if(this.notStaticMatch(input, "e")) return ApplyInputState.none;
    if(this.notStaticMatch(input, "a")) return ApplyInputState.none;
    if(this.notStaticMatch(input, "v")) return ApplyInputState.none;
    if(this.notStaticMatch(input, "n")) return ApplyInputState.none;

    // For each register field of this scan:
    //   if the required value is impossible fail,
    //   else add this new value to the appropriate prefix register.
    // @NOTE: Technically, we republish existing values here too.
    //   In practice, that's harmless and eliminates the need for a branch.
    if(isRegister(this.e)) {
      if(prefix[this.e.offset] !== undefined && prefix[this.e.offset] !== input.e) return ApplyInputState.fail;
      prefix[this.e.offset] = input.e;
    }

    if(isRegister(this.a)) {
      if(prefix[this.a.offset] !== undefined && prefix[this.a.offset] !== input.a) return ApplyInputState.fail;
      prefix[this.a.offset] = input.a;
    }

    if(isRegister(this.v)) {
      if(prefix[this.v.offset] !== undefined && prefix[this.v.offset] !== input.v) return ApplyInputState.fail;
      prefix[this.v.offset] = input.v;
    }

    if(isRegister(this.n)) {
      if(prefix[this.n.offset] !== undefined && prefix[this.n.offset] !== input.n) return ApplyInputState.fail;
      prefix[this.n.offset] = input.n;
    }

    return ApplyInputState.pass;
  }

  propose(index:Index, prefix:ID[], transaction:number, round:number, results:any[]):Proposal {
    let {e,a,v,n} = this.resolve(prefix);
    this.proposal.skip = false;
    let proposal = index.propose(this.proposal, e, a, v, n, transaction, round);
    let {forRegisters, forFields} = proposal;

    forRegisters.clear();
    let field;
    while((field = forFields.next()) !== undefined) {
      forRegisters.push(this[field as EAVNField] as Register);
    }
    if(proposal.forFields.length === 0) proposal.skip = true;
    return proposal;
  }

  resolveProposal(index:Index, prefix:ID[], proposal:Proposal, transaction:number, round:number, results:any[]):ID[][] {
    return index.resolveProposal(proposal);
  }

  accept(index:Index, prefix:ID[], transaction:number, round:number, solvingFor:Register[]):boolean {
    // Before we start trying to accept, we check if we care about the
    // registers we are currently solving.
    let solving = false;
    for(let register of solvingFor) {
      if(this.registerLookup[register.offset]) {
        solving = true;
        break;
      }
    }
    // If we aren't looking at any of these registers, then we just
    // say we accept.
    if(!solving) return true;
    let {e,a,v,n} = this.resolve(prefix);
    return index.check(e, a, v, n, transaction, round);
  }

  acceptInput(index:Index, input:Change, prefix:ID[], transaction:number, round:number):boolean {
    let {e,a,v,n} = this.resolve(prefix);
    if((e === IGNORE_REG || input.e === e) &&
       (a === IGNORE_REG || input.a === a) &&
       (v === IGNORE_REG || input.v === v) &&
       (n === IGNORE_REG || input.n === n)) {
      return true;
    } else  {
      return this.accept(index, prefix, transaction, round, this.registers);
    }
  }


  // We precompute the registers we're interested in for fast accepts.
  setup() {
    if(isRegister(this.e)) this.registers.push(this.e);
    if(isRegister(this.a)) this.registers.push(this.a);
    if(isRegister(this.v)) this.registers.push(this.v);
    if(isRegister(this.n)) this.registers.push(this.n);
    for(let register of this.registers) {
      this.registerLookup[register.offset] = true;
    }
  }

  getRegisters():Register[] {
    return this.registers;
  }

  getDiffs(index:Index, prefix:ID[]):NTRCArray {
    let {e,a,v,n} = this.resolve(prefix);
    return index.getDiffs(e,a,v,n);
  }

}

//------------------------------------------------------------------------
// Function constraint
//------------------------------------------------------------------------

type ConstraintFieldMap = {[name:string]: ScanField};
type ResolvedFields = {[fieldName:string]: ResolvedValue};

export class FunctionConstraint implements Constraint {
  static registered: {[name:string]: typeof FunctionConstraint} = {};
  static register(name:string, klass: typeof FunctionConstraint) {
    FunctionConstraint.registered[name] = klass;
  }

  static filter = false;
  static variadic = false;
  static fetchInfo(name:string):typeof FunctionConstraint {
    let info = FunctionConstraint.registered[name];
    if(!info) throw new Error("No function info for: " + name);
    return info;
  }

  static create(name:string, fields:ConstraintFieldMap, restFields:(ID|Register)[] = createArray()):FunctionConstraint|undefined {
    let cur = FunctionConstraint.registered[name];
    if(!cur) {
      throw new Error(`No function named ${name} is registered.`);
    }

    if(restFields.length && !cur.variadic) {
      console.error(`The ${name} function is not variadic, so may not accept restFields.`);
      restFields = createArray();
    }

    let created = new cur(fields, restFields);
    return created;
  }

  constructor(public fields:ConstraintFieldMap, public restFields:(ID|Register)[]) {}

  name:string;
  args:{[name:string]: string};
  returns:{[name:string]: string};
  argNames:string[];
  returnNames:string[];
  apply: (... things: any[]) => undefined|(number|string)[]; // @FIXME: Not supporting multi-return yet.
  estimate?:(index:Index, prefix:ID[], transaction:number, round:number) => number
  isInput:boolean = false;

  fieldNames:string[];
  proposal:Proposal = {cardinality:0, forFields: new Iterator<EAVNField>(), forRegisters: new Iterator<Register>(), proposer: this};
  protected resolved:ResolvedFields = {};
  protected resolvedRest:(number|undefined)[] = createArray();
  protected registers:Register[] = createArray();
  protected registerLookup:boolean[] = createArray();
  protected applyInputs:(RawValue|RawValue[])[] = createArray();
  protected applyRestInputs:RawValue[] = createArray();

  // We precompute the registers we're interested in for fast accepts.
  setup() {
    this.fieldNames = Object.keys(this.fields);

    for(let fieldName of this.fieldNames) {
      let field = this.fields[fieldName];
      if(isRegister(field)) this.registers.push(field);
    }

    for(let field of this.restFields) {
      if(isRegister(field)) this.registers.push(field);
    }

    for(let register of this.registers) {
      this.registerLookup[register.offset] = true;
    }
  }

  getRegisters() {
    return this.registers;
  }

  /**
   * Similar to `Scan.resolve`, but resolving a map of the function's
   * fields rather than an EAVN.
   */
  resolve(prefix:ID[]) {
    let resolved = this.resolved;

    for(let fieldName of this.fieldNames) {
      let field = this.fields[fieldName];
      if(isRegister(field)) {
        resolved[fieldName] = prefix[field.offset];
      } else {
        resolved[fieldName] = field;
      }
    }

    return resolved;
  }

  /**
   * If a function is variadic, we need to resolve its rest fields as well.
   */
  resolveRest(prefix:ID[]) {
    let resolvedRest = this.resolvedRest;

    let ix = 0;
    for(let field of this.restFields) {
      if(isRegister(field)) {
        resolvedRest[ix] = prefix[field.offset];
      } else {
        resolvedRest[ix] = field;
      }
      ix++;
    }

    return resolvedRest;
  }

  // Function constraints have nothing to apply to the input, so they
  // always return ApplyInputState.none
  applyInput(input:Change, prefix:ID[]):ApplyInputState { return ApplyInputState.none; }

  propose(index:Index, prefix:ID[], transaction:number, round:number, results:any[]):Proposal {
    let proposal = this.proposal;
    proposal.forRegisters.clear();
    let resolved = this.resolve(prefix);

    // If none of our returns are unbound
    // @NOTE: We don't need to worry about the filter case here, since he'll be
    let unresolvedOutput = false;
    for(let output of this.returnNames) {
      if(resolved[output] === undefined) {
        unresolvedOutput = true;
        let field = this.fields[output];
        if(isRegister(field)) {
          proposal.forRegisters.push(field);
        }
      }
    }
    if(!unresolvedOutput) {
      proposal.skip = true;
      return proposal;
    }

    // If any of our args aren't resolved yet, we can't compute results either.
    // @NOTE: This'll need to be touched up when we add optional support if they
    //   co-inhabit the args object.
    for(let input of this.argNames) {
      if(resolved[input] === undefined) {
        proposal.skip = true;
        return proposal;
      }
    }

    // Similarly, if we're variadic we need to check that all of our
    // variadic inputs bound to registers are resolved too.
    // @NOTE: We really need to bend over backwards at the moment to
    //   convince TS to check a static member of the current class...
    if((this.constructor as (typeof FunctionConstraint)).variadic) {
      let resolvedRest = this.resolveRest(prefix);
      for(let field of resolvedRest) {
        if(field === undefined) {
          proposal.skip = true;
          return proposal;
        }
      }
    }

    // Otherwise, we're ready to propose.
    proposal.skip = false;

    if(this.estimate) {
      // If the function provides a cardinality estimator, invoke that.
      proposal.cardinality = this.estimate(index, prefix, transaction, round);

    } else {
      // Otherwise, we'll just return 1 for now, since computing a
      // function is almost always cheaper than a scan.
      // @NOTE: If this is an issue, we can just behave like scans and
      //   compute ourselves here, caching the results.
      proposal.cardinality = 1;
    }

    return proposal;
  }

  /**
   * Pack the resolved register values for the functions argument
   * fields into an array.
   */
  packInputs(prefix:ID[]) {
    let resolved = this.resolve(prefix);
    let inputs = this.applyInputs;
    let argIx = 0;
    for(let argName of this.argNames) {
      // If we're asked to resolve the propoal we know that we've
      // proposed, and we'll only propose if these are resolved.
      inputs[argIx] = GlobalInterner.reverse(resolved[argName]!);
      argIx++;
    }

    // If we're variadic, we also need to pack our var-args up and
    // attach them as the last argument.
    if((this.constructor as (typeof FunctionConstraint)).variadic) {
      let resolvedRest = this.resolveRest(prefix);
      let restInputs = this.applyRestInputs;
      restInputs.length = 0;
      let ix = 0;
      for(let value of resolvedRest) {
        if(value !== undefined) {
          restInputs[ix] = GlobalInterner.reverse(value);
        }
        ix++;
      }

      inputs[argIx] = restInputs;
    }
    return inputs;
  }

  unpackOutputs(outputs:undefined|RawValue[]) {
    if(!outputs) return;
    for(let ix = 0; ix < outputs.length; ix++) {
      outputs[ix] = GlobalInterner.arenaIntern("functionOutput", outputs[ix]);
    }
    return outputs as ID[];
  }

  resolveProposal(index:Index, prefix:ID[], proposal:Proposal, transaction:number, round:number, results:any[]):ID[][] {
    // First we build the args array to provide the apply function.
    let inputs = this.packInputs(prefix);

    // Then we actually apply it and then unpack the outputs.
    // @FIXME: We don't have any intelligent support for not computing unnecessary returns atm.
    // @FIXME: We only support single-return atm.
    let outputs = this.unpackOutputs(this.apply.apply(this, inputs));
    if(!outputs) return results;

    // Finally, if we had results, we create the result prefixes and pass them along.
    let result = createArray("functionResult") as ID[];

    let ix = 0;
    for(let returnName of this.returnNames) {
      let field = this.fields[returnName];
      if(isRegister(field) && !prefix[field.offset]) {
        result[ix] = outputs[ix];
      }
      ix++;
    }
    results.push(result);

    return results;
  }

  accept(index:Index, prefix:ID[], transaction:number, round:number, solvingFor:Register[]):boolean {
    // If none of the registers we're solving for intersect our inputs
    // or outputs, we're not relevant to the solution.
    let isRelevant = false;
    for(let register of solvingFor) {
      if(this.registerLookup[register.offset]) {
        isRelevant = true;
        break;
      }
    }
    if(!isRelevant) return true;

    // If we're missing a field, we can't verify our output yet so we preliminarily accept.
    for(let fieldName of this.fieldNames) {
      let field = this.fields[fieldName];
      if(isRegister(field) && prefix[field.offset] === undefined) return true;
    }

    // First we build the args array to provide the apply function.
    let inputs = this.packInputs(prefix);

    // Then we actually apply it and then unpack the outputs.
    // @FIXME: We don't have any intelligent support for not computing unnecessary returns atm.
    // @FIXME: We only support single-return atm.
    let outputs = this.unpackOutputs(this.apply.apply(this, inputs));
    if(!outputs) {
      return false;
    }

    // Finally, we make sure every return register matches up with our outputs.
    // @NOTE: If we just use solvingFor then we don't know the offsets into the outputs array,
    // so we check everything...
    let ix = 0;
    for(let returnName of this.returnNames) {
      let field = this.fields[returnName];
      if(isRegister(field) && prefix[field.offset]) {
        if(prefix[field.offset] !== outputs[ix]) {
          return false;
        }
      }
      ix++;
    }

    return true;
  }

  acceptInput(index:Index, input:Change, prefix:ID[], transaction:number, round:number):boolean {
    return this.accept(index, prefix, transaction, round, this.registers);
  }

  getDiffs(index:Index, prefix:ID[]):NTRCArray {
    return [];
  }
}

interface FunctionSetup {
  name:string,
  variadic?: boolean,
  args:{[argName:string]: string},
  returns:{[argName:string]: string},
  apply:(... things: any[]) => undefined|(number|string)[],
  estimate?:(index:Index, prefix:ID[], transaction:number, round:number) => number
}

function makeFunction({name, variadic = false, args, returns, apply, estimate}:FunctionSetup) {
  class NewFunctionConstraint extends FunctionConstraint {
    static variadic = variadic;
    static filter = Object.keys(returns).length === 0;
    name = name;
    args = args;
    returns = returns;
    argNames = Object.keys(args);
    returnNames = Object.keys(returns);
    apply = apply;
  }
  FunctionConstraint.register(name, NewFunctionConstraint);
}


makeFunction({
  name: "compare/>",
  args: {a: "number", b: "number"},
  returns: {},
  apply: (a:number, b:number) => {
    return (a > b) ? [] : undefined;
  }
});

makeFunction({
  name: "compare/==",
  args: {a: "number", b: "number"},
  returns: {},
  apply: (a:number, b:number) => {
    return (a === b) ? [] : undefined;
  }
});

makeFunction({
  name: "math/+",
  args: {a: "number", b: "number"},
  returns: {result: "number"},
  apply: (a:number, b:number) => {
    return [a + b];
  }
});

makeFunction({
  name: "eve/internal/gen-id",
  args: {},
  variadic: true,
  returns: {result: "string"},
  apply: (values:RawValue[]) => {
    // @FIXME: This is going to be busted in subtle cases.
    //   If a record exists with a "1" and 1 value for the same
    //   attribute, they'll collapse for gen-id, but won't join
    //   elsewhere.  This means aggregate cardinality will disagree with
    //   action node cardinality.
    return [values.join("|")];
  }
});

makeFunction({
  name: "eve/internal/concat",
  args: {},
  variadic: true,
  returns: {result: "string"},
  apply: (values:RawValue[]) => {
    return [values.join("")];
  }
});

//------------------------------------------------------------------------
// Proposal
//------------------------------------------------------------------------

export interface Proposal {
  cardinality:number,
  forFields:Iterator<EAVNField>,
  forRegisters:Iterator<Register>,
  proposer:Constraint,
  skip?:boolean,
  info?:any,
}

//------------------------------------------------------------------------
// Registers
//------------------------------------------------------------------------

/**
 * A register is just a numerical offset into the solved prefix.
 * We can't make this a type alias because we wouldn't be able to
 * tell the difference between static numbers and registers in scans.
 */

export class Register {
  constructor(public offset:number) {}
}

export function isRegister(x: any): x is Register {
  return x && x.constructor === Register;
}

/** The ignore register is a sentinel value for ScanFields that tell the scan to completely ignore that field. */
export var IGNORE_REG = null;
type IgnoreRegister = typeof IGNORE_REG;

/** A scan field may contain a register, a static interned value, or the IGNORE_REG sentinel value. */
type ScanField = Register|ID|IgnoreRegister;
/** A resolved value is a scan field that, if it contained a register, now contains the register's resolved value. */
export type ResolvedValue = ID|undefined|IgnoreRegister;

type ResolvedEAVN = {e:ResolvedValue, a:ResolvedValue, v:ResolvedValue, n:ResolvedValue};


//------------------------------------------------------------------------
// Nodes
//------------------------------------------------------------------------

/**
 * Base class for nodes, the building blocks of blocks.
 */
export interface Node {
  /**
   * Evaluate the node in the context of the currently solved prefix,
   * returning a set of valid prefixes to continue the query as
   * results.
   */
  exec(index:Index, input:Change, prefix:ID[], transaction:number, round:number, results:Iterator<ID[]>, changes:Transaction):boolean;
}

/**
 * The JoinNode implements generic join across multiple constraints.
 * Since our system is incremental, we need to do something slightly
 * fancier than we did in the previous runtime.  For each new change
 * that enters the system, we ask each of our constraints whether they
 * are capable of producing a new result. In the case where a single
 * constraint can, we presolve that constraint and then run the rest
 * normally, limited to only producing results that match the first
 * constraint. However, if multiple constraints might apply the input,
 * we need to run for each *combination* of heads. E.g.:
 *
 * Given a join node with constraints [A, B, C, and D], where A and D
 * can both apply the input, we must combine the results of the
 * following computations to get the full result set:
 *
 * Apply {A} -> Do {B, C, D}
 * Apply {A, D} -> Do {B, C}
 * Apply {D} -> Do {A, B, C}
 *
 * We calculate this using the power set in exec.
 *
 * We then apply each of these combinations by running a genericJoin
 * over the remaining unresolved registers.  We ask each un-applied
 * constraint to propose a register to be solved. If a constraint is
 * capable of resolving one, it returns the set of registers it can
 * resolve and an estimate of the result set's cardinality. Generic
 * Join chooses the cheapest proposal, which the winning constraint
 * then fully computes (or retrieves from cache and returns). Next it
 * asks each other constraint to accept or reject the proposal. If the
 * constraint doesn't apply to the solved registers, it accepts.  If
 * the solution contains results that match the output of the
 * constraint, it also accepts. Otherwise, it must reject the solution
 * and that particular run yields no results.
 */

export class JoinNode implements Node {
  registerLength = 0;
  registerLookup:boolean[];
  registerArrays:Register[][];
  proposedResultsArrays:ID[][];
  emptyProposal:Proposal = {cardinality: Infinity, forFields: new Iterator<EAVNField>(), forRegisters: new Iterator<Register>(), skip: true, proposer: {} as Constraint};
  inputCount:Multiplicity;
  protected affectedConstraints = new Iterator<Constraint>();

  constructor(public constraints:Constraint[]) {
    // We need to find all the registers contained in our scans so that
    // we know how many rounds of Generic Join we need to do.
    let registerLength = 0;
    let registerLookup = [];
    let registers = createArray() as Register[][];
    let proposedResultsArrays = createArray() as ID[][];
    for(let constraint of constraints) {
      constraint.setup();
      for(let register of constraint.getRegisters()) {
        if(!registerLookup[register.offset]) {
          registers.push(createArray() as Register[]);
          proposedResultsArrays.push(createArray() as ID[]);
          registerLookup[register.offset] = true;
          registerLength++;
        }
      }
    }
    this.registerLookup = registerLookup;
    this.registerArrays = registers;
    this.registerLength = registerLength;
    this.proposedResultsArrays = proposedResultsArrays;
  }

  findAffectedConstraints(input:Change, prefix:ID[]):Iterator<Constraint> {
    // @TODO: Hoist me out.
    let affectedConstraints = this.affectedConstraints;
    affectedConstraints.clear();
    for(let ix = 0, len = this.constraints.length; ix < len; ix++) {
      let constraint = this.constraints[ix];
      let result = constraint.applyInput(input, prefix);

      if(result !== ApplyInputState.none) {
        affectedConstraints.push(constraint);
      }
    }

    return affectedConstraints;
  }

  applyCombination(index:Index, input:Change, prefix:ID[], transaction:number, round:number, results:Iterator<ID[]>) {
    debug("        Join combo:", prefix.slice());
    let countOfSolved = 0;
    for(let ix = 0; ix < this.registerLookup.length; ix++) {
      if(!this.registerLookup[ix]) continue;
      if(prefix[ix] !== undefined) countOfSolved++;
    }
    let remainingToSolve = this.registerLength - countOfSolved;
    let valid = this.presolveCheck(index, input, prefix, transaction, round);
    if(!valid) {
      // do nothing
      return false;

    } else if(!remainingToSolve) {
      // if it is valid and there's nothing left to solve, then we've found
      // a full result and we should just continue
      prefix[prefix.length - 2] = round;
      prefix[prefix.length - 1] = input.count;
      results.push(copyArray(prefix, "results"));
      prefix[prefix.length - 2] = undefined as any;
      prefix[prefix.length - 1] = undefined as any;
      return true;

    } else {
      // For each node, find the new results that match the prefix.
      this.genericJoin(index, prefix, transaction, round, results, remainingToSolve);
      return true;
    }
  }

  unapplyConstraint(constraint:Constraint, prefix:ID[]) {
    for(let register of constraint.getRegisters()) {
      prefix[register.offset] = undefined as any;
    }
  }

  presolveCheck(index:Index, input:Change, prefix:ID[], transaction:number, round:number):boolean {
    let {constraints} = this;

    for(let constraint of constraints) {
      let valid = constraint.acceptInput(index, input, prefix, transaction, round);
      if(!valid) {
        return false;
      }
    }

    return true;
  }

  computeMultiplicities(results:Iterator<ID[]>, prefix:ID[], currentRound:number, diffs: NTRCArray[], diffIndex:number = -1) {
    if(diffIndex === -1) {
      prefix[prefix.length - 2] = currentRound;
      prefix[prefix.length - 1] = this.inputCount;
      this.computeMultiplicities(results, prefix, currentRound, diffs, diffIndex + 1);
      prefix[prefix.length - 2] = undefined as any;
      prefix[prefix.length - 1] = undefined as any;
    } else if(diffIndex === diffs.length) {
      results.push(copyArray(prefix, "gjResultsArray"));
    } else {
      let ntrcs = diffs[diffIndex];
      let roundToMultiplicity:{[round:number]: number} = {};
      for(let ix = 0; ix < ntrcs.length; ix += 4) {
        // n = ix, t = ix + 1, r = ix + 2, c = ix + 3
        let round = ntrcs[ix + 2];
        let count = ntrcs[ix + 3];
        let v = roundToMultiplicity[round] || 0;
        roundToMultiplicity[round] = v + count;
      }
      for(let roundString in roundToMultiplicity) {
        let round = +roundString;
        let count = roundToMultiplicity[round];
        if(count === 0) continue;
        let startingRound = prefix[prefix.length - 2];
        let startingMultiplicity = prefix[prefix.length - 1];
        prefix[prefix.length - 2] = Math.max(startingRound, round);
        prefix[prefix.length - 1] = startingMultiplicity * count;
        this.computeMultiplicities(results, prefix, currentRound, diffs, diffIndex + 1);
        prefix[prefix.length - 2] = startingRound;
        prefix[prefix.length - 1] = startingMultiplicity;
      }
    }
    return results;
  }

  genericJoin(index:Index, prefix:ID[], transaction:number, round:number, results:Iterator<ID[]>, roundIx:number = this.registerLength):Iterator<ID[]> {
    let {constraints, emptyProposal} = this;
    let proposedResults = this.proposedResultsArrays[roundIx - 1];
    let forRegisters:Register[] = this.registerArrays[roundIx - 1];
    proposedResults.length = 0;

    let bestProposal:Proposal = emptyProposal;

    for(let constraint of constraints) {
      let current = constraint.propose(index, prefix, transaction, round, proposedResults);
      if(!current.skip && current.cardinality === 0) {
        return results;
      } else if(current.cardinality < bestProposal.cardinality && !current.skip) {
        bestProposal = current;
      }
    }

    if(bestProposal.skip) {
      return results;
    }


    let {proposer} = bestProposal;
    // We have to copy here because we need to keep a reference to this even if later
    // rounds might overwrite the proposal
    moveArray(bestProposal.forRegisters.array, forRegisters);
    let resolved:any[] = proposer.resolveProposal(index, prefix, bestProposal, transaction, round, proposedResults);
    if(resolved[0].constructor === Array) {
      resultLoop: for(let result of resolved) {
        let ix = 0;
        for(let register of forRegisters) {
          prefix[register.offset] = result[ix];
          ix++;
        }
        for(let constraint of constraints) {
          if(constraint === proposer) continue;
          if(!constraint.accept(index, prefix, transaction, round, forRegisters)) {
            continue resultLoop;
          }
        }
        if(roundIx === 1) {
          let diffs = [];
          for(let constraint of constraints) {
            if(constraint.isInput || constraint instanceof FunctionConstraint) continue;
            diffs.push(constraint.getDiffs(index, prefix));
          }
          this.computeMultiplicities(results, prefix, round, diffs);
        } else {
          this.genericJoin(index, prefix, transaction, round, results, roundIx - 1);
        }
      }
    } else {
      let register = forRegisters[0];
      resultLoop: for(let result of resolved) {
        prefix[register.offset] = result as ID;
        for(let constraint of constraints) {
          if(constraint === proposer) continue;
          if(!constraint.accept(index, prefix, transaction, round, forRegisters)) {
            continue resultLoop;
          }
        }
        if(roundIx === 1) {
          let diffs = [];
          for(let constraint of constraints) {
            if(constraint.isInput || constraint instanceof FunctionConstraint) continue;
            diffs.push(constraint.getDiffs(index, prefix));
          }
          this.computeMultiplicities(results, prefix, round, diffs);
        } else {
          this.genericJoin(index, prefix, transaction, round, results, roundIx - 1);
        }
      }
    }
    for(let register of forRegisters) {
      // @NOTE: marking this as any is spoopy at best, but since we should never
      // iterate over the prefix, but instead use it almost like a hash, this
      // should be fine.
      prefix[register.offset] = undefined as any;
    }

    return results;
  }

  exec(index:Index, input:Change, prefix:ID[], transaction:number, round:number, results:Iterator<ID[]>):boolean {
    this.inputCount = input.count;
    let didSomething = false;
    let affectedConstraints = this.findAffectedConstraints(input, prefix);

    // @FIXME: This is frivolously wasteful.
    for(let constraintIxz = 0; constraintIxz < affectedConstraints.length; constraintIxz++) {
      let constraint = affectedConstraints.array[constraintIxz];
      this.unapplyConstraint(constraint, prefix);
    }

    let combinationCount = Math.pow(2, affectedConstraints.length);
    for(let comboIx = combinationCount - 1; comboIx > 0; comboIx--) {
      //console.log("  Combo:", comboIx);

      let constraint;
      affectedConstraints.reset();
      while((constraint = affectedConstraints.next()) !== undefined) {
        this.unapplyConstraint(constraint, prefix);
      }

      let shouldApply = true;

      for(let constraintIx = 0; constraintIx < affectedConstraints.length; constraintIx++) {
        let mask = 1 << constraintIx;
        let isIncluded = (comboIx & mask) !== 0;
        let constraint = affectedConstraints.array[constraintIx];
        constraint.isInput = isIncluded;

        if(isIncluded) {
          let valid = constraint.applyInput(input, prefix);
          // If any member of the input constraints fails, this whole combination is doomed.
          if(valid === ApplyInputState.fail) {
            shouldApply = false;
            break;
          }
          //console.log("    " + printConstraint(constraint));
        }
      }

      //console.log("    ", printPrefix(prefix));
      if(shouldApply) {
        didSomething = this.applyCombination(index, input, prefix, transaction, round, results) || didSomething;
      }
    }

    affectedConstraints.reset();
    let constraint;
    while((constraint = affectedConstraints.next()) !== undefined) {
      constraint.isInput = false;
    }

    return didSomething;
  }

}

export class DownstreamJoinNode extends JoinNode {
  exec(index:Index, input:Change, prefix:ID[], transaction:number, round:number, results:Iterator<ID[]>):boolean {
    this.inputCount = prefix[prefix.length - 1];
    return this.applyCombination(index, input, prefix, transaction, round, results);
  }
}

export class InsertNode implements Node {
  intermediates:{[key:string]: number|undefined} = {};

  constructor(public e:ID|Register,
              public a:ID|Register,
              public v:ID|Register,
              public n:ID|Register) {}

  protected resolved:ResolvedEAVN = {e: undefined, a: undefined, v:undefined, n: undefined};

  resolve = Scan.prototype.resolve;

  key(e:ResolvedValue, a:ResolvedValue, v:ResolvedValue, round:number) {
    return `${e}|${a}|${v}|${round}`;
  }

  exec(index:Index, input:Change, prefix:ID[], transactionId:number, round:number, results:Iterator<ID[]>, transaction:Transaction):boolean {
    let {e,a,v,n} = this.resolve(prefix);

    // @FIXME: This is pretty wasteful to copy one by one here.
    results!.push(prefix);

    if(e === undefined || a === undefined || v === undefined || n === undefined) {
      return false;
    }

    let prefixRound = prefix[prefix.length - 2];
    let prefixCount = prefix[prefix.length - 1];

    let key = this.key(e, a, v, prefixRound + 1);
    let prevCount = this.intermediates[key] || 0;
    let newCount = prevCount + prefixCount;
    this.intermediates[key] = newCount;

    let delta = 0;
    if(prevCount > 0 && newCount <= 0) delta = -1;
    if(prevCount <= 0 && newCount > 0) delta = 1;

    debug("         ?? <-", e, a, v, prefixRound + 1, {prevCount, newCount, delta})

    if(delta) {
      // @TODO: when we do removes, we could say that if the result is a remove, we want to
      // dereference these ids instead of referencing them. This would allow us to clean up
      // the interned space based on what's "in" the indexes. The only problem is that if you
      // held on to a change, the IDs of that change may no longer be in the interner, or worse
      // they may have been reassigned to something else. For now, we'll just say that once something
      // is in the index, it never goes away.
      GlobalInterner.reference(e!);
      GlobalInterner.reference(a!);
      GlobalInterner.reference(v!);
      GlobalInterner.reference(n!);
      let change = new Change(e!, a!, v!, n!, transactionId, prefixRound + 1, prefixCount);
      this.output(transaction, change);
    }

    return true;
  }

  output(transaction:Transaction, change:Change) {
    transaction.output(change);
  }
}

export class WatchNode extends InsertNode {
  constructor(public e:ID|Register,
              public a:ID|Register,
              public v:ID|Register,
              public n:ID|Register,
              public blockId:number) {
    super(e, a, v, n);
  }

  key(e:ResolvedValue, a:ResolvedValue, v:ResolvedValue) {
    return `${e}|${a}|${v}`;
  }

  output(transaction:Transaction, change:Change) {
    transaction.export(this.blockId, change);
  }
}

//------------------------------------------------------------------------------
// BinaryFlow
//------------------------------------------------------------------------------

type KeyFunction = (prefix:ID[]) => string;

class IntermediateIndex {
  static CreateKeyFunction(registers:Register[]):KeyFunction {
    let items = registers.map((reg) => {
      return `prefix[${reg.offset}]`;
    })
    let code = `
      return ${items.join(' + "|" + ')};
      `;
    return new Function("prefix", code) as KeyFunction;
  }

  index:{[key:string]: ID[][]} = {};

  // @TODO: we should probably consider compacting these times as they're
  // added
  insert(key:string, prefix:ID[]) {
    let found = this.index[key];
    if(!found) found = this.index[key] = createArray("IntermediateIndexDiffs");
    found.push(prefix);
  }

  get(key:string) {
    return this.index[key];
  }
}

abstract class BinaryFlow implements Node {
  leftResults = new Iterator<ID[]>();
  rightResults = new Iterator<ID[]>();

  constructor(public left:Node, public right:Node) { }

  exec(index:Index, input:Change, prefix:ID[], transaction:number, round:number, results:Iterator<ID[]>, changes:Transaction):boolean {
    let {left, right, leftResults, rightResults} = this;
    leftResults.clear();
    left.exec(index, input, prefix, transaction, round, leftResults, changes);
    rightResults.clear();
    right.exec(index, input, prefix, transaction, round, rightResults, changes);
    let result;
    while((result = leftResults.next()) !== undefined) {
      this.onLeft(index, result, transaction, round, results);
    }
    while((result = rightResults.next()) !== undefined) {
      this.onRight(index, result, transaction, round, results);
    }
    return true;
  }

  abstract onLeft(index:Index, prefix:ID[], transaction:number, round:number, results:Iterator<ID[]>):void;
  abstract onRight(index:Index, prefix:ID[], transaction:number, round:number, results:Iterator<ID[]>):void;
}

export class BinaryJoinRight extends BinaryFlow {
  leftIndex = new IntermediateIndex();
  rightIndex = new IntermediateIndex();
  keyFunc:KeyFunction;

  constructor(public left:Node, public right:Node, public keyRegisters:Register[]) {
    super(left, right);
    this.keyFunc = IntermediateIndex.CreateKeyFunction(keyRegisters);
  }

  onLeft(index:Index, prefix:ID[], transaction:number, round:number, results:Iterator<ID[]>):void {
    let key = this.keyFunc(prefix);
    let count = prefix[prefix.length - 1];
    this.leftIndex.insert(key, prefix);
    let diffs = this.rightIndex.get(key)
    debug("       left", key, printPrefix(prefix), diffs);
    if(!diffs) return;
    for(let rightPrefix of diffs) {
      let rightRound = rightPrefix[rightPrefix.length - 2];
      let rightCount = rightPrefix[rightPrefix.length - 1];
      let upperBound = Math.max(round, rightRound);
      let result = copyArray(rightPrefix, "BinaryJoinResult");
      result[result.length - 2] = upperBound;
      result[result.length - 1] = count * rightCount;
      results.push(result);
    }
  }

  onRight(index:Index, prefix:ID[], transaction:number, round:number, results:Iterator<ID[]>):void {
    let key = this.keyFunc(prefix);
    let count = prefix[prefix.length - 1];
    this.rightIndex.insert(key, prefix);
    let diffs = this.leftIndex.get(key)
    debug("       right", key, printPrefix(prefix), diffs);
    if(!diffs) return;
    for(let leftPrefix of diffs) {
      let leftRound = leftPrefix[leftPrefix.length - 2];
      let leftCount = leftPrefix[leftPrefix.length - 1];
      let upperBound = Math.max(round, leftRound);
      let result = copyArray(prefix, "BinaryJoinResult");
      result[result.length - 2] = upperBound;
      result[result.length - 1] = count * leftCount;
      results.push(result);
      debug("               -> ", printPrefix(result));
    }
  }
}

export class AntiJoin extends BinaryFlow {
  leftIndex = new IntermediateIndex();
  rightIndex = new IntermediateIndex();
  keyFunc:KeyFunction;

  constructor(public left:Node, public right:Node, public keyRegisters:Register[]) {
    super(left, right);
    this.keyFunc = IntermediateIndex.CreateKeyFunction(keyRegisters);
  }

  exec(index:Index, input:Change, prefix:ID[], transaction:number, round:number, results:Iterator<ID[]>, changes:Transaction):boolean {
    debug("            antijoin:")
    return super.exec(index,input,prefix,transaction,round,results,changes);
  }

  onLeft(index:Index, prefix:ID[], transaction:number, round:number, results:Iterator<ID[]>):void {
    let key = this.keyFunc(prefix);
    let count = prefix[prefix.length - 1];
    this.leftIndex.insert(key, prefix);
    let diffs = this.rightIndex.get(key)
    debug("                left:", key, count, diffs)
    if(!diffs || !diffs.length) {
      debug("                    ->", key, count, diffs)
      return results.push(prefix);
    }
  }

  onRight(index:Index, prefix:ID[], transaction:number, round:number, results:Iterator<ID[]>):void {
    let key = this.keyFunc(prefix);
    let count = prefix[prefix.length - 1];
    this.rightIndex.insert(key, prefix);
    let diffs = this.leftIndex.get(key)
    debug("                right:", key, count, diffs)
    if(!diffs) return;
    for(let leftPrefix of diffs) {
      let leftRound = leftPrefix[leftPrefix.length - 2];
      let leftCount = leftPrefix[leftPrefix.length - 1];
      let upperBound = Math.max(round, leftRound);
      let result = copyArray(leftPrefix, "AntiJoinResult");
      result[result.length - 2] = upperBound;
      result[result.length - 1] = count * leftCount * -1;
      results.push(result);
      debug("                    ->", key, count, leftCount, result[result.length - 1])
    }
  }
}

export class AntiJoinPresovledRight extends AntiJoin {
  exec(index:Index, input:Change, prefix:ID[], transaction:number, round:number, results:Iterator<ID[]>, changes:Transaction):boolean {
    let {left, right, leftResults, rightResults} = this;
    leftResults.clear();
    left.exec(index, input, prefix, transaction, round, leftResults, changes);
    rightResults.reset();
    let result;
    while((result = leftResults.next()) !== undefined) {
      this.onLeft(index, result, transaction, round, results);
    }
    while((result = rightResults.next()) !== undefined) {
      this.onRight(index, result, transaction, round, results);
    }
    return true;
  }
}

export class UnionFlow implements Node {
  constructor(public branches:Node[], public registers:Register[]) { }

  exec(index:Index, input:Change, prefix:ID[], transaction:number, round:number, results:Iterator<ID[]>, changes:Transaction):boolean {
    for(let node of this.branches) {
      node.exec(index, input, prefix, transaction, round, results, changes);
    }
    return true;
  }
}

export class ChooseFlow implements Node {
  branches:Node[] = [];
  branchResults:Iterator<ID[]>[] = [];

  constructor(initialBranches:Node[], public registers:Register[]) {
    let {branches, branchResults} = this;
    let prev:Node|undefined;
    for(let branch of initialBranches) {
      if(prev) {
        branches.push(new AntiJoinPresovledRight(branch, prev, registers));
      } else {
        branches.push(branch);
      }
      branchResults.push(new Iterator<ID[]>());
      prev = branch;
    }
  }

  exec(index:Index, input:Change, prefix:ID[], transaction:number, round:number, results:Iterator<ID[]>, changes:Transaction):boolean {
    let {branchResults, branches} = this;
    let prev:Iterator<ID[]>|undefined;
    let ix = 0;
    for(let node of branches) {
      if(prev) {
        (node as AntiJoinPresovledRight).rightResults = prev;
      }
      let branchResult = branchResults[ix];
      branchResult.clear();
      node.exec(index, input, prefix, transaction, round, branchResult, changes);
      let result;
      while((result = branchResult.next()) !== undefined) {
        results.push(result);
      }
      prev = branchResult;
      ix++;
    }
    return true;
  }
}

//------------------------------------------------------------------------------
// Block
//------------------------------------------------------------------------------

export class Block {
  constructor(public name:string, public nodes:Node[], public totalRegisters:number) {}

  // We're going to essentially double-buffer the result arrays so we can avoid allocating in the hotpath.
  results = new Iterator<ID[]>();
  initial:ID[] = createArray();
  protected nextResults = new Iterator<ID[]>();

  exec(index:Index, input:Change, transaction:Transaction):boolean {
    let blockState = ApplyInputState.none;
    this.results.clear();
    this.results.push(this.initial);
    for(let ix = 0; ix < this.totalRegisters + 2; ix++) {
      this.initial[ix] = undefined as any;
    }
    this.nextResults.clear();
    let prefix;
    // We populate the prefix with values from the input change so we only derive the
    // results affected by it.
    for(let node of this.nodes) {
      while((prefix = this.results.next()) !== undefined) {
        let valid = node.exec(index, input, prefix, transaction.transaction, transaction.round, this.nextResults, transaction);
        if(!valid) {
          return false;
        }
      }
      let tmp = this.results;
      this.results = this.nextResults;
      this.nextResults = tmp;
      // @NOTE: We don't really want to shrink this array probably.
      this.nextResults.clear();
    }

    return true;
  }
}

//------------------------------------------------------------------------------
// Transaction
//------------------------------------------------------------------------------

export class Transaction {
  round = 0;
  protected roundChanges:Change[][] = [];
  protected exportedChanges:{[blockId:number]: Change[]} = {};
  constructor(public transaction:number, public blocks:Block[], public changes:Change[], protected exportHandler?:ExportHandler) {}

  output(change:Change) {
    debug("          <-", change.toString())
    let cur = this.roundChanges[change.round] || createArray("roundChangesArray");
    cur.push(change);
    this.roundChanges[change.round] = cur;
  }

  export(blockId:number, change:Change) {
    if(!this.exportedChanges[blockId]) this.exportedChanges[blockId] = [change];
    else this.exportedChanges[blockId].push(change);
  }

  protected collapseMultiplicity(changes:Change[], results:Change[] /* output */) {
    // We sort the changes to group all the same EAVs together.
    // @FIXME: This sort comparator is flawed. It can't differentiate certain EAVs, e.g.:
    // A: [1, 2, 3]
    // B: [2, 1, 3]
    changes.sort((a,b) => (a.e - b.e) + (a.a - b.a) + (a.v - b.v));
    let changeIx = 0;
    for(let changeIx = 0; changeIx < changes.length; changeIx++) {
      let current = changes[changeIx];

      // Collapse each subsequent matching EAV's multiplicity into the current one's.
      while(changeIx + 1 < changes.length) {
        let next = changes[changeIx + 1];
        if(next.e == current.e && next.a == current.a && next.v == current.v) {
          current.count += next.count;
          changeIx++;
        } else {
          break;
        }
      }
      // console.log("next round change:", current.toString())
      if(current.count !== 0) results.push(current);
    }

    return results;
  }

  exec(index:Index) {
    let {changes, roundChanges} = this;
    let changeIx = 0;
    while(changeIx < changes.length) {
      let change = changes[changeIx];
      this.round = change.round;
      debug("Round:", this.round);

      debug("-> " + change);
      if(index.hasImpact(change)) {
        for(let block of this.blocks) {
          debug("    ", block.name);
          let start = changes.length;
          block.exec(index, change, this);
        }
      }
      debug("");
      index.insert(change);

      changeIx++;
      let next = changes[changeIx];
      let maxRound = roundChanges.length;
      if(!next && this.round < maxRound) {
        for(let ix = this.round + 1; ix < maxRound; ix++) {
          let nextRoundChanges = roundChanges[ix];
          if(nextRoundChanges) {
            let oldLength = changes.length;
            this.collapseMultiplicity(nextRoundChanges, changes);

            // We only want to break to begin the next fixedpoint when we have something new to run.
            if(oldLength < changes.length) break;
          }
        }
      }
    }

    let exportingBlocks = Object.keys(this.exportedChanges);
    if(exportingBlocks.length) {
      if(!this.exportHandler) throw new Error("Unable to export changes without export handler.");

      for(let blockId of exportingBlocks) {
        let exports = createArray("exportsArray");
        this.collapseMultiplicity(this.exportedChanges[+blockId], exports);
        this.exportedChanges[+blockId] = exports;
      }
      this.exportHandler(this.exportedChanges);
    }

    // Once the transaction is effectively done, we need to clean up after ourselves. We
    // arena allocated a bunch of IDs related to function call outputs, which we can now
    // safely release.
    GlobalInterner.releaseArena("functionOutput");
  }
}
<<<<<<< HEAD
=======

//------------------------------------------------------------------------------
// Exporter
//------------------------------------------------------------------------------
interface Map<V> {[key:number]: V};

type ExportHandler = (blockChanges:Map<Change[]|undefined>) => void;
export type DiffConsumer = (changes:Readonly<RawChange[]>) => void;

export class Exporter {
  protected _diffTriggers:Map<DiffConsumer[]> = {};
  protected _blocks:ID[] = [];

  triggerOnDiffs(blockId:ID, handler:DiffConsumer):void {
    if(!this._diffTriggers[blockId]) this._diffTriggers[blockId] = createArray();
    if(this._diffTriggers[blockId].indexOf(handler) === -1) {
      this._diffTriggers[blockId].push(handler);
    }
    if(this._blocks.indexOf(blockId) === -1) {
      this._blocks.push(blockId);
    }
  }

  handle = (blockChanges:Map<Change[]|undefined>) => {
    for(let blockId of this._blocks) {
      let changes = blockChanges[blockId];
      if(changes && changes.length) {
        let diffTriggers = this._diffTriggers[blockId];
        if(diffTriggers) {
          let output:RawChange[] = createArray("exporterOutput");
          for(let change of changes) {
            output.push(change.reverse());
          }

          for(let trigger of diffTriggers) {
            trigger(output);
          }
        }
      }
    }
  }
}
>>>>>>> 9861ebc8
<|MERGE_RESOLUTION|>--- conflicted
+++ resolved
@@ -1,9 +1,6 @@
 import {Index, ListIndex, HashIndex, BitIndex, InsertOnlyHashIndex} from "./indexes";
-<<<<<<< HEAD
-=======
 
 const DEBUG = false;
->>>>>>> 9861ebc8
 
 //------------------------------------------------------------------------
 // Debugging
@@ -1725,8 +1722,6 @@
     GlobalInterner.releaseArena("functionOutput");
   }
 }
-<<<<<<< HEAD
-=======
 
 //------------------------------------------------------------------------------
 // Exporter
@@ -1769,4 +1764,3 @@
     }
   }
 }
->>>>>>> 9861ebc8
