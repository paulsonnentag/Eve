import {Index, HashIndex, DistinctIndex} from "./indexes";
import {Tracer, TraceNode, TraceFrameType} from "./trace";

//------------------------------------------------------------------------
// debugging utilities
//------------------------------------------------------------------------

const TRACER = false;

// Turning this on causes all of the debug(.*) statements to print to the
// console.  This is useful to see exactly what the runtime is doing as it
// evaluates a transaction, but it incurs both a pretty serious performance
// cost and prints a lot of stuff.
const DEBUG = false;

export var debug:Function = () => {};
if(DEBUG) {
  debug = function() {
    console.log.apply(console, arguments);
  }
}

export function printField(field:ScanField) {
  if(isRegister(field)) return "[" + field.offset + "]";
  if(field === undefined || field === null) return field;
  return GlobalInterner.reverse(field);
}

export function printPrefix(prefix:Prefix) {
  return prefix.map((v) => GlobalInterner.reverse(v));
}

export function printScan(constraint:Scan) {
  return `Scan: ${printField(constraint.e)} ${printField(constraint.a)} ${printField(constraint.v)} ${printField(constraint.n)}`;
}

export function printFunction(constraint:FunctionConstraint) {
  return `Function ${constraint.name} ${constraint.fieldNames.map((v) => v + ": " + printField(constraint.fields[v]))}`;
}

export function printConstraint(constraint:Constraint) {
  if(constraint instanceof Scan) {
    return printScan(constraint);
  } else if(constraint instanceof FunctionConstraint) {
    return printFunction(constraint);
  }
}

export function maybeReverse(value?:ID):ID|RawValue|undefined {
  if(value === undefined) return value;
  let raw = GlobalInterner.reverse(value);
  return (""+raw).indexOf("|") === -1 ? raw : value;
}

//------------------------------------------------------------------------
// Allocations
//------------------------------------------------------------------------

// As this is a language runtime, we want to get insight into how we're using
// memory and what allocation costs we're eating as we run. To track that, we
// use createHash and createArray to give us some rough numbers. The JIT will
// inline these functions, so the cost over just using {} or [], is fairly
// negligible. In a release build we can also strip the allocation tracking.

export var ALLOCATION_COUNT:any = {};

export function createHash(place = "unknown-hash") {
  if(!ALLOCATION_COUNT[place]) ALLOCATION_COUNT[place] = 0;
  ALLOCATION_COUNT[place]++;
  return Object.create(null);
}

export function createArray(place = "unknown") {
  if(!ALLOCATION_COUNT[place]) ALLOCATION_COUNT[place] = 0;
  ALLOCATION_COUNT[place]++;
  return [];
}

export function copyArray(arr:any[], place = "unknown") {
  if(!ALLOCATION_COUNT[place]) ALLOCATION_COUNT[place] = 0;
  ALLOCATION_COUNT[place]++;
  return arr.slice();
}

export function copyHash(hash:any, place = "unknown") {
  if(!ALLOCATION_COUNT[place]) ALLOCATION_COUNT[place] = 0;
  ALLOCATION_COUNT[place]++;
  let neue:any = {};
  for(let key of Object.keys(hash)) {
    neue[key] = hash[key];
  }
  return neue;
}

// given two arrays, append the second's items on to the first
export function concatArray(arr:any[], arr2:any[]) {
  let ix = arr.length;
  for(let elem of arr2) {
    arr[ix] = elem;
    ix++;
  }
  return arr;
}

// overwrite the first array with the values of the second array
// and fix the length if it's different
export function moveArray(arr:any[], arr2:any[]) {
  let ix = 0;
  for(let elem of arr) {
    arr2[ix] = arr[ix];
  }
  if(arr2.length !== arr.length) arr2.length = arr.length;
  return arr2;
}

//------------------------------------------------------------------------
// Iterator
//------------------------------------------------------------------------

// To reduce allocations as much as possible, we want to reuse arrays as much
// as possible. If we reused the array by setting its length to 0 or to some
// new size that is smaller than its current length, we eat the cost of
// deallocating some chunk of memory as well as the potential cost in
// fragmentation. Instead, the Iterator class never changes the size of its
// backing array, and instead keeps its own length. You iterate through the
// array using the next() method:
//
// let current;
// while((current = iterator.next()) !== undefined) {
//   ...
// }
//
// Through the magic of the JIT, this has no performance penalty over using a
// standard for loop. You can get some of those "zero-cost abstractions" in JS
// too!

export class Iterator<T> {
  array:T[] = [];
  length:number = 0;
  ix:number = 0;

  push(value:T) {
    this.array[this.length++] = value;
  }

  clear() {
    this.length = 0;
    this.reset();
  }

  reset() {
    this.ix = 0;
  }

  next():T|undefined {
    if(this.ix < this.length) return this.array[this.ix++];
    return;
  }
}

//------------------------------------------------------------------------
// Interning
//------------------------------------------------------------------------

// Every value that touches the runtime is interned. While that may seem kind
// of crazy, there are lots of good reasons for this. The first is that it
// turns an infinite space of values into a bounded space of integers. This
// gives us a lot more options in how we index values and dramatically improves
// our memory layout. On top of that, every lookup and equality is now on
// fixed-size integers, which computers can do near instantly.  Similarly,
// nearly every function in the runtime is now monomorphic, giving the JIT free
// reign to compile our loops into very fast native code.
//
// This is of course a tradeoff. It means that when we need to do operations on
// the actual values, we have to look them up. In practice all of the above
// benefits have greatly outweighed the lookup cost, the cache-line savings
// alone makes that pretty irrelevant.  The main cost is that as values flow
// out of the system, if we don't clean them up, we'll end up leaking ids.
// Also, at current you can have a maximum of a 32bit integer's worth of unique
// values in your program. Chances are that doesn't matter in practice on the
// client side, but could be a problem in the server at some point. To combat
// this, our intener keeps a ref-count, but we're not freeing any of the IDs at
// the moment.
//
// @TODO: we don't ever release IDs in the current runtime because we're not
// sure who might be holding onto a transaction, which contain references to
// IDs. At some point we should probably reference count transactions as well
// and when they are released, that gives us an opportunity to release any
// associated IDs that are no longer in use.

/** The union of value types we support in Eve. */
export type RawValue = string|number;
/**  An interned value's ID. */
export type ID = number;

function isNumber(thing:any): thing is number {
  return typeof thing === "number";
}

export class Interner {
  // IDs are only positive integers so that they can be used as array indexes
  // for efficient lookup.
  currentID: number = 0;

  // We currently only have two value types in Eve at the moment, strings and
  // numbers.  Because keys in a javascript object are always converted to
  // strings, we have to keep dictionaries for the two types separate,
  // otherwise the number 1 and the string "1" would end up being the same
  // value;
  strings: {[value:string]: ID|undefined} = createHash(); numbers:
    {[value:number]: ID|undefined} = createHash();

  // We use this array as a lookup from an integer ID to a RawValue since the
  // IDs are guaranteed to be densely packed, this gives us much better
  // performance than using another hash.
  IDs: RawValue[] = createArray();

  // This is used as another lookup from ID to the number of references this ID
  // has in the system. As the ref count goes to zero, we can add the ID to the
  // free list so that it can be reused.
  IDRefCount: number[] = createArray(); IDFreeList: number[] = createArray();

  // During the course of evaluation, we might allocate a bunch of intermediate
  // IDs whose values might just be thrown away. For example if we generate a
  // value just to use as a filter, there's no sense in us keeping the value in
  // the interned space.  Arenas are named groups of allocations that we may
  // want to dereference all together.  Note that just because we may
  // dereference it once, that doesn't mean the ID should be released - other
  // uses of the ID may exist.
  arenas: {[arena:string]: Iterator<ID>} = createHash();

  constructor() {
    // The only arena we *know* we want from the beginning is for the output of functions.
    this.arenas["functionOutput"] = new Iterator<ID>();
  }

  _getFreeID() {
    return this.IDFreeList.pop() || this.currentID++;
  }

  reference(id:ID) {
    this.IDRefCount[id]++;
  }

  // Intern takes a value and gives you the ID associated with it. If there isn't an
  // ID it should create one for this value and in either case it should add a reference.
  intern(value: RawValue): ID {
    let coll;
    if(isNumber(value)) {
      coll = this.numbers;
    } else {
      coll = this.strings;
    }
    let found = coll[value];
    if(found === undefined) {
      found = this._getFreeID();
      coll[value] = found;
      this.IDs[found] = value;
      this.IDRefCount[found] = 1;
    } else {
      this.IDRefCount[found]++;
    }
    return found;
  }

  // Get neither creates an ID nor adds a reference to the ID, it only looks up the
  // ID for a value if it exists.
  get(value: RawValue): ID|undefined {
    let coll;
    if(isNumber(value)) {
      coll = this.numbers;
    } else {
      coll = this.strings;
    }
    return coll[value];
  }

  // Go from an ID to the RawValue
  reverse(id: ID): RawValue {
    return this.IDs[id];
  }

  // Dereference an ID and if there are no remaining references, add it to the freelist.
  release(id: ID|undefined) {
    if(id === undefined) return;

    this.IDRefCount[id]--;
    if(!this.IDRefCount[id]) {
      let value = this.IDs[id];
      let coll;
      if(isNumber(value)) {
        coll = this.numbers;
      } else {
        coll = this.strings;
      }
      coll[value] = undefined;
      this.IDs[id] = undefined as any;
      this.IDFreeList.push(id);
    }
  }

  arenaIntern(arenaName:string, value:RawValue):ID {
    // @FIXME: Unfortunately we can't use arena intern at the moment due to the
    // fact that while we can know what values end up in the primary indexes,
    // we don't know what values might be hiding in intermediate indexes that
    // runtime nodes sometimes need to keep. If we *did* deallocate an arena
    // and the value didn't make it to a primary index, but ended up in an
    // intermediate one, we'd have effectively corrupted our program. The ID
    // would be freed, and then used for some completely different value. Until
    // we can find an accurate (and cheap!) way to track what values are still
    // hanging around, we'll just have to eat the cost of interning all the
    // values we've seen. Keep in mind that this isn't as bad as it sounds, as
    // the only values that would actually be freed this way are values that
    // are calculated but never end up touching the primary indexes. This is
    // rare enough that in practice, this probably isn't a big deal.
    throw new Error("Arena interning isn't ready for primetime yet.")

    // let arena = this.arenas[arenaName];
    // if(!arena) {
    //   arena = this.arenas[arenaName] = new Iterator<ID>();
    // }
    // // @NOTE: for performance reasons it might make more sense to prevent duplicates
    // // from ending up in the list. If that's the case, we could either keep a seen
    // // hash or do a get and only intern if it hasn't been seen. This is (probably?)
    // // a pretty big performance gain in the case where a bunch of rows might repeat
    // // the same function output over and over.
    // let id = this.intern(value);
    // arena.push(id);
    // return id;
  }

  releaseArena(arenaName:string) {
    let arena = this.arenas[arenaName];
    if(!arena) {
      console.warn("Trying to release unknown arena: " + arenaName)
      return;
    }

    let id;
    while((id = arena.next()) !== undefined) {
      this.release(id);
    }
    arena.clear();
  }
}

// The runtime uses a single global interner so that all values remain comparable.
export var GlobalInterner = new Interner();
(global as any)["GlobalInterner"] = GlobalInterner;

//------------------------------------------------------------------------
// Changes
//
//------------------------------------------------------------------------

// Because Eve's runtime is incremental from the ground up, the primary unit of
// information in the runtime is a Change. The content of a change is in the
// form of "triples," a tuple of entity, attribute, and value (or in the RDF
// world, subject, object, predicate). For example, if we wanted to talk about
// my age, we might have a triple of ("chris", "age", 30). Beyond the content
// of the change, we also want to know who created this change and what
// transaction it came from. This gives us enough information to work out the
// provenance of this information, which is very useful for debugging as well
// as doing clever things around verification and trust. The final two pieces
// of information in a change are the round and count, which are used to help
// us maintain our program incrementally. Because Eve runs all blocks to
// fixedpoint, a single change may cause multiple "rounds" of evaluation which
// introduce more changes. By tracking what round these changes happened in, we
// can do some clever reconciling to handle removal inside recursive rules
// efficiently, which we'll go into more depth later. Count tells us how many
// of these triples we are adding or, if the number is negative, removing from
// the system.

// We track counts as Multiplicities, which are just signed integers.
type Multiplicity = number;

// It's often useful to know just the sign of a multiplicity
function sign (x:number) {
  return typeof x === 'number' ? x ? x < 0 ? -1 : 1 : x === x ? 0 : NaN : NaN;
}


// In a change entity, attribute, value, and node are stored as e, a, v, and n
// respectively.  We often need to look these up in loops or pass around
// information about what property we might currently be talking about, so we
// have a type representing those fields.
export type EAVNField = "e"|"a"|"v"|"n";

export class Change {
  // Change expects that all values have already been interned.
  constructor(public e: ID, public a: ID, public v: ID, public n: ID, public transaction:number, public round:number, public count:Multiplicity) {}

  // As a convenience, you can generate a change from values that haven't been
  // interned yet.
  static fromValues(e: any, a: any, v: any, n: any, transaction: number, round: number, count:Multiplicity) {
    return new Change(GlobalInterner.intern(e), GlobalInterner.intern(a), GlobalInterner.intern(v),
                      GlobalInterner.intern(n), transaction, round, count);
  }

  toString() {
    // let e = GlobalInterner.reverse(this.e);
    let e = this.e;
    return `Change(${e}, ${GlobalInterner.reverse(this.a)}, ${maybeReverse(this.v)}, ${this.n}, ${this.transaction}, ${this.round}, ${this.count})`;
  }

  // For testing purposes, you often want to compare two Changes ignoring their
  // node, as you don't know exactly what node will generate a value when you
  // run. withoutE is also used in testing to check if a triple whose entity
  // may have been generated by the program *could* match this change.
  equal(other:Change, withoutNode?:boolean, withoutE?:boolean) {
   return (withoutE || this.e == other.e) &&
          this.a == other.a &&
          this.v == other.v &&
          (withoutNode || this.n == other.n) &&
          this.transaction == other.transaction &&
          this.round == other.round &&
          this.count == other.count;
  }

  reverse(interner:Interner = GlobalInterner) {
    let {e, a, v, n, transaction, round, count} = this;
    return new RawChange(interner.reverse(e), interner.reverse(a), interner.reverse(v), interner.reverse(n), transaction, round, count);
  }

  toRawEAV(interner:Interner = GlobalInterner):RawEAV {
    let {e, a, v} = this;
    return [interner.reverse(e), interner.reverse(a), interner.reverse(v)];
  }

  clone() {
    let {e, a, v, n, transaction, round, count} = this;
    return new Change(e, a, v, n, transaction, round, count);
  }
}

class RemoveChange extends Change {
  toString() {
    // let e = GlobalInterner.reverse(this.e);
    let e = this.e;
    return `RemoveChange(${e}, ${GlobalInterner.reverse(this.a)}, ${maybeReverse(this.v)}, ${this.n}, ${this.transaction}, ${this.round}, ${this.count})`;
  }
  clone() {
    let {e, a, v, n, transaction, round, count} = this;
    return new RemoveChange(e, a, v, n, transaction, round, count);
  }
}

class RemoveVsChange extends RemoveChange {
  toRemoveChanges(context:EvaluationContext, changes:Change[]) {
    let {e,a,v,n} = this;
    let {index, distinctIndex} = context;
    let matches = index.get(e, a, IGNORE_REG, IGNORE_REG, this.transaction, Infinity);
    for(let {v} of matches) {
      let rounds = index.getDiffs(e, a, v, IGNORE_REG);
      for(let round of rounds) {
        let count = this.count * (round > 0 ? 1 : -1);
        let changeRound = Math.max(this.round, Math.abs(round) - 1);
        let change = new RemoveChange(e!, a!, v!, n!, this.transaction, changeRound, count);
        changes.push(change);
      }
    }
  }
  clone() {
    let {e, a, v, n, transaction, round, count} = this;
    return new RemoveVsChange(e, a, v, n, transaction, round, count);
  }
}

class RemoveAVsChange extends RemoveVsChange {
  toRemoveChanges(context:EvaluationContext, changes:Change[]) {
    throw new Error("Implement me!");
  }
  clone() {
    let {e, a, v, n, transaction, round, count} = this;
    return new RemoveAVsChange(e, a, v, n, transaction, round, count);
  }
}

// When interacting with the outside world, we need to pass changes around that
// are no longer interned. A RawChange is the same as Change, but all the
// information in the triple has been converted back into RawValues instead of
// interned IDs.
export class RawChange {
  constructor(public e: RawValue, public a: RawValue, public v: RawValue, public n: RawValue,
              public transaction:number, public round:number, public count:Multiplicity) {}

  toString() {
    let {e, a, v, n, transaction, round, count} = this;
    let internedE = GlobalInterner.get(e);
    let internedV = GlobalInterner.get(v);
    return `RawChange(${internedE}, ${a}, ${maybeReverse(internedV) || v}, ${n}, ${transaction}, ${round}, ${count})`;
  }
}

//------------------------------------------------------------------------
// Joins
//------------------------------------------------------------------------

// Buckle up, we're going for a ride.
//
// Now that we have a change representation, we need to actually do something
// with it. Eve is a relational language, which means the primary action in
// the language is to join tuples together. Unlike in most relational databases
// where we might do joins by looking at full relations pair-wise and joining
// them together, we need to operate on changes and we want to sidestep the
// cost of figuring out a good query plan for the pair-wise joins. Both of
// these properties require us to look at joins very differently than we
// normally would in say Postgres. Instead, we're going to use a magical join
// algorithm called Generic Join [1] and extend it to work on incremental
// changes instead of just fully realized relations.
//
// The core idea behind Generic Join is that instead of breaking a query down
// into a set of binary joins on relations, we look at each unique variable in
// the query and have all of the relations that might say something about that
// variable do an intersection. Let's look at an example:
//
//  people(person-id, name)
//  dogs(person-id, dog-name, dog-age)
//
// Here we have two relations we want to join together: "people" and "dogs".
// The people relation has two fields that are represented by the variables
// "person-id" and "name." The dogs relation has three fields: "person-id",
// "dog-name", and "dog-age." In postgres, we'd take these two relations and do
// a hash or merge join based on the first column of each. In generic join we
// look at all the variables we need to solve for, in this case four of them,
// and then ask each relation which variable they could propose values for.
// These proposals include not just what variable this relation could solve
// for, but also an estimate of how many values the variable would have. In the
// interest of doing the least amount of work possible, we select the proposal
// with the smallest estimate and then for each proposed value of the variable,
// we ask all the other relations if they "accept" the value.  If they do, we
// recursively solve for the rest of the variables in depth-first fashion.
//
// In this algorithm, each relation acts as a constraint on the space of
// valid solutions. We don't just look at every row in the people table or
// every row in the dogs table, but instead look at the unique values per
// variable given some set of already solved variables. We call that
// solved set of variables a "prefix". So when we ask a constraint to propose
// values, we hand it the prefix and ask it which variable it would solve for
// next. We then ask each constraint if they accept the new prefix and continue
// to solve for the rest of the variables. By selecting the proposal with the
// smallest estimate, we can make some interesting guarantees about the upper
// bound [2] of the work we will do to satisfy our join and we side step the
// need for the insanely complex query planners that exist in most commercial
// databases. An interesting aspect of this algorithm is that it's basically
// making planning decisions for every unique value of a variable, which means
// that it is resilient to the high skew you often end up with in real-world
// data.
//
// So the key parts of Generic Join are prefixes, constraints, and proposals,
// which we'll start to layout below. We'll talk more about the ways we have
// to change Generic Join to make it work incrementally later.
//
// [1]: Generic Join is presented in "Skew Strikes Back: New Developments in
//      the Theory of Join Algorithms" https://arxiv.org/abs/1310.3314
// [2]: "Worst-case Optimal Join Algorithms "https://arxiv.org/abs/1203.1952

//------------------------------------------------------------------------
// Prefixes and registers
//------------------------------------------------------------------------

export type Prefix = ID[];

// A register is a numerical offset into a prefix. We can't just make this a
// type alias to number because we need to be able to tell the difference between
// IDs which represent static values and registers which represent dynamic values
// in the prefix. For example I might have a constraint that looks for the
// pattern (register1, "tag", "person"), which if we treated Registers as numbers
// might just look like (1, 2, 3) after the values have been interned. Instead
// we make Register a class.

export class Register {
  constructor(public offset:number) {}
}

export function isRegister(x: any): x is Register {
  return x && x.constructor === Register;
}

// In some cases we have a constraint whose value we may want to ignore.
// IGNORE_REG is a sentinel value that tells us we don't care what the value of
// something is when we're solving.
export var IGNORE_REG = null;
type IgnoreRegister = typeof IGNORE_REG;

//------------------------------------------------------------------------
// Proposal
//------------------------------------------------------------------------

export interface Proposal {
  cardinality:number,
  forFields:Iterator<EAVNField>,
  forRegisters:Iterator<Register>,
  proposer:Constraint,
  skip?:boolean,
  info?:any,
}

//------------------------------------------------------------------------
// Constraints
//------------------------------------------------------------------------

export type RoundArray = number[];

enum ApplyInputState {
  pass,
  fail,
  none,
}

export interface Constraint {
  isInput:boolean;
  setup():void;
  getRegisters():Register[];
  applyInput(input:Change, prefix:Prefix):ApplyInputState;
  isAffected(input:Change):ApplyInputState;
  propose(context:EvaluationContext, prefix:Prefix, transaction:number, round:number, results:any[]):Proposal;
  resolveProposal(context:EvaluationContext, prefix:Prefix, proposal:Proposal, transaction:number, round:number, results:any[]):ID[][];
  accept(context:EvaluationContext, prefix:Prefix, transaction:number, round:number, solvingFor:Register[]):boolean;
  acceptInput(context:EvaluationContext, input:Change, prefix:Prefix, transaction:number, round:number):boolean;
  getDiffs(context:EvaluationContext, prefix:Prefix):RoundArray;
}

//------------------------------------------------------------------------
// Resolved values
//------------------------------------------------------------------------

/** A scan field may contain a register, a static interned value, or the IGNORE_REG sentinel value. */
type ScanField = Register|ID|IgnoreRegister;
/** A resolved value is a scan field that, if it contained a register, now contains the register's resolved value. */
export type ResolvedValue = ID|undefined|IgnoreRegister;

type ResolvedEAVN = {e:ResolvedValue, a:ResolvedValue, v:ResolvedValue, n:ResolvedValue};

export class EAVN {
  constructor(public e:ID, public a:ID, public v:ID, public n:ID) {}
};

type EAV = [ID, ID, ID];
export type RawEAV = [RawValue, RawValue, RawValue];
export type RawEAVC = [RawValue, RawValue, RawValue, number];

//------------------------------------------------------------------------
// Move Constraint
//------------------------------------------------------------------------

export class MoveConstraint {

  constructor(public from:Register|ID, public to:Register) { }

  shouldApplyInput = false;
  proposal:Proposal = {cardinality: 1, forFields: new Iterator<EAVNField>(), forRegisters: new Iterator<Register>(), proposer: this};
  registers:Register[] = createArray("MoveConstriantRegisters");
  resolved:(ID|undefined)[] = createArray("MoveConstraintResolved");

  isInput:boolean = false;
  setup():void {
    // if(isRegister(this.from)) {
    //   this.registers.push(this.from);
    // }
    this.registers.push(this.to);

    // we are always only proposing for our to register
    this.proposal.forRegisters.clear();
    this.proposal.forRegisters.push(this.to);
  }

  resolve(prefix:Prefix) {
    if(isRegister(this.from)) {
      this.resolved[0] = prefix[this.from.offset];
    } else {
      this.resolved[0] = this.from;
    }
    this.resolved[1] = prefix[this.to.offset];
    return this.resolved;
  }

  getRegisters():Register[] {
    return this.registers;
  }

  isAffected(input:Change):ApplyInputState {
    if(this.shouldApplyInput) {
      return ApplyInputState.pass;
    }
    return ApplyInputState.none;
  }

  applyInput(input:Change, prefix:Prefix):ApplyInputState {
    console.log("  ***************** APPLYING", prefix, this);
    if(this.shouldApplyInput) {
      let value;
      if(isRegister(this.from)) {
        value = prefix[this.from.offset];
      } else {
        value = this.from;
      }
      let current = prefix[this.to.offset];
      if(current === undefined || current == value) {
        prefix[this.to.offset] = value;
      } else {
        return ApplyInputState.fail;
      }
      return ApplyInputState.pass;
    }
    return ApplyInputState.none;
  }

  propose(context:EvaluationContext, prefix:Prefix, transaction:number, round:number, results:any[]):Proposal {
    let [from, to] = this.resolve(prefix);
    this.proposal.skip = true;
    if(from !== undefined && to === undefined) {
      this.proposal.skip = false;
    }
    return this.proposal;
  }

  resolveProposal(context:EvaluationContext, prefix:Prefix, proposal:Proposal, transaction:number, round:number, results:any[]):ID[][] {
    let [from, to] = this.resolve(prefix);
    let arr = createArray("MoveResult") as Prefix;
    arr[0] = from!;
    return arr as any;
  }

  accept(context:EvaluationContext, prefix:Prefix, transaction:number, round:number, solvingFor:Register[]):boolean {
    let [from, to] = this.resolve(prefix);
    if(from !== undefined && to !== undefined) {
      return from == to;
    }
    return true;
  }

  acceptInput(context:EvaluationContext, input:Change, prefix:Prefix, transaction:number, round:number):boolean {
    return this.accept(context, prefix, transaction, round, this.registers);
  }

  getDiffs(context:EvaluationContext, prefix:Prefix):RoundArray {
    throw new Error("Asking for Diffs from MoveConstraint");
  }
}

//------------------------------------------------------------------------
// Scans
//------------------------------------------------------------------------

/**
 * A scan maps a set of bound variables to unbound variables.
 */

export class Scan implements Constraint {
  constructor(public e:ScanField,
              public a:ScanField,
              public v:ScanField,
              public n:ScanField) {}

  protected resolved:ResolvedEAVN = {e: undefined, a: undefined, v:undefined, n: undefined};
  protected registers:Register[] = createArray();
  protected registerLookup:boolean[] = createArray();

  isInput:boolean = false;
  proposal:Proposal = {cardinality: 0, forFields: new Iterator<EAVNField>(), forRegisters: new Iterator<Register>(), proposer: this};

  /**
   * Resolve each scan field.
   * The resolved object may contain one of three possible value types:
   * - IGNORE_REG -- this field is entirely ignored by the scan.
   * - undefined -- this field is a register that hasn't been filled in yet.
   *                We'll fill it if possible.
   * - ID -- this field contains a static or already solved value.
   */
  resolve(prefix:Prefix) {
    let resolved = this.resolved;
    if(isRegister(this.e)) {
      resolved.e = prefix[this.e.offset];
    } else {
      resolved.e = this.e;
    }

    if(isRegister(this.a)) {
      resolved.a = prefix[this.a.offset];
    } else {
      resolved.a = this.a;
    }

    if(isRegister(this.v)) {
      resolved.v = prefix[this.v.offset];
    } else {
      resolved.v = this.v;
    }

    if(isRegister(this.n)) {
      resolved.n = prefix[this.n.offset];
    } else {
      resolved.n = this.n;
    }

    return resolved;
  }

  /**
   * A field is unresolved if it is completely ignored by the scan or
   * is an output of the scan.
   */
  fieldUnresolved(resolved:ResolvedEAVN, key: keyof ResolvedEAVN) {
    return resolved[key] === IGNORE_REG || resolved[key] === undefined;
  }

  /**
   * A field is not a static match if it is ignored, not a static
   * field, or the input value does not match the static value.
   */
  notStaticMatch(input:Change, key: "e"|"a"|"v"|"n") {
    return this[key] !== IGNORE_REG && !isRegister(this[key]) && this[key] !== input[key];
  }

  isAffected(input:Change):ApplyInputState {
    // If this change isn't relevant to this scan, skip it.
    if(this.notStaticMatch(input, "e")) return ApplyInputState.none;
    if(this.notStaticMatch(input, "a")) return ApplyInputState.none;
    if(this.notStaticMatch(input, "v")) return ApplyInputState.none;
    if(this.notStaticMatch(input, "n")) return ApplyInputState.none;
    return ApplyInputState.pass;
  }

  /**
   * Apply new changes that may affect this scan to the prefix to
   * derive only the results affected by this change.  If the change
   * was successfully applied or irrelevant we'll return true. If the
   * change was relevant but invalid (i.e., this scan could not be
   * satisfied due to proposals from previous scans) we'll return
   * false.
   */
  applyInput(input:Change, prefix:Prefix):ApplyInputState {
    // For each register field of this scan:
    //   if the required value is impossible fail,
    //   else add this new value to the appropriate prefix register.
    // @NOTE: Technically, we republish existing values here too.
    //   In practice, that's harmless and eliminates the need for a branch.
    if(isRegister(this.e)) {
      if(prefix[this.e.offset] !== undefined && prefix[this.e.offset] !== input.e) return ApplyInputState.fail;
      prefix[this.e.offset] = input.e;
    }

    if(isRegister(this.a)) {
      if(prefix[this.a.offset] !== undefined && prefix[this.a.offset] !== input.a) return ApplyInputState.fail;
      prefix[this.a.offset] = input.a;
    }

    if(isRegister(this.v)) {
      if(prefix[this.v.offset] !== undefined && prefix[this.v.offset] !== input.v) return ApplyInputState.fail;
      prefix[this.v.offset] = input.v;
    }

    if(isRegister(this.n)) {
      if(prefix[this.n.offset] !== undefined && prefix[this.n.offset] !== input.n) return ApplyInputState.fail;
      prefix[this.n.offset] = input.n;
    }

    return ApplyInputState.pass;
  }

  propose(context:EvaluationContext, prefix:Prefix, transaction:number, round:number, results:any[]):Proposal {
    let {index} = context;
    let {e,a,v,n} = this.resolve(prefix);
    this.proposal.skip = false;
    let proposal = index.propose(this.proposal, e, a, v, n, transaction, round);
    let {forRegisters, forFields} = proposal;

    forRegisters.clear();
    let field;
    while((field = forFields.next()) !== undefined) {
      forRegisters.push(this[field as EAVNField] as Register);
    }
    if(proposal.forFields.length === 0) proposal.skip = true;
    return proposal;
  }

  resolveProposal(context:EvaluationContext, prefix:Prefix, proposal:Proposal, transaction:number, round:number, results:any[]):ID[][] {
    let {index} = context;
    return index.resolveProposal(proposal);
  }

  accept(context:EvaluationContext, prefix:Prefix, transaction:number, round:number, solvingFor:Register[]):boolean {
    // Before we start trying to accept, we check if we care about the
    // registers we are currently solving.
    let solving = false;
    for(let register of solvingFor) {
      if(this.registerLookup[register.offset]) {
        solving = true;
        break;
      }
    }
    // If we aren't looking at any of these registers, then we just
    // say we accept.
    if(!solving) return true;
    let {e,a,v,n} = this.resolve(prefix);
    return context.index.check(e, a, v, n, transaction, round);
  }

  acceptInput(context:EvaluationContext, input:Change, prefix:Prefix, transaction:number, round:number):boolean {
    let {e,a,v,n} = this.resolve(prefix);
    if((e === IGNORE_REG || input.e === e) &&
       (a === IGNORE_REG || input.a === a) &&
       (v === IGNORE_REG || input.v === v) &&
       (n === IGNORE_REG || input.n === n)) {
      return true;
    } else {
      return this.accept(context, prefix, transaction, round, this.registers);
    }
  }

  setupRegister(field:EAVNField, parts:string[]) {
    let value = this[field];
    if(isRegister(value)) {
      this.registers.push(value);
      parts.push(`resolved.${field} = prefix[${value.offset}];`);
    } else {
      this.resolved[field] = value;
    }
  }

  setupIsAffected() {
    let fields:EAVNField[] = ["e", "a", "v", "n"];
    let parts:string[] = [];
    for(let field of fields) {
      let value = this[field];
      if(!isRegister(value) && value !== IGNORE_REG) {
        parts.push(`if(${value} !== change["${field}"]) return ${ApplyInputState.none};`)
      }
    }
    this.isAffected = new Function("change", parts.join("\n")) as (change:Change) => ApplyInputState;
  }

  setupApplyInput() {
    let fields:EAVNField[] = ["e", "a", "v", "n"];
    let parts:string[] = [];
    for(let field of fields) {
      let value = this[field];
      if(isRegister(value)) {
        parts.push(`if(prefix[${value.offset}] !== undefined && prefix[${value.offset}] !== input.${field}) return ${ApplyInputState.fail};
                    prefix[${value.offset}] = input.${field};`);

      }
    }
    parts.push(`return ${ApplyInputState.pass}`)
    this.applyInput = new Function("input", "prefix", parts.join("\n")) as (change:Change, prefix:Prefix) => ApplyInputState;
  }

  // We precompute the registers we're interested in for fast accepts.
  setup() {
    let parts = ["var resolved = this.resolved;"];
    this.setupRegister("e", parts);
    this.setupRegister("a", parts);
    this.setupRegister("v", parts);
    this.setupRegister("n", parts);
    parts.push("return resolved");
    this.resolve = new Function("prefix", parts.join("\n")) as (prefix:Prefix) => ResolvedEAVN;

    this.setupIsAffected();
    this.setupApplyInput();
    for(let register of this.registers) {
      this.registerLookup[register.offset] = true;
    }
  }

  getRegisters():Register[] {
    return this.registers;
  }

  getDiffs(context:EvaluationContext, prefix:Prefix):RoundArray {
    let {e,a,v,n} = this.resolve(prefix);
    return context.index.getDiffs(e,a,v,n);
  }

}

//------------------------------------------------------------------------
// Function constraint
//------------------------------------------------------------------------

type ConstraintFieldMap = {[name:string]: ScanField};
type ResolvedFields = {[fieldName:string]: ResolvedValue};

export class FunctionConstraint implements Constraint {
  static registered: {[name:string]: typeof FunctionConstraint} = {};
  static register(name:string, klass: typeof FunctionConstraint) {
    FunctionConstraint.registered[name] = klass;
  }

  static filter = false;
  static variadic = false;
  static fetchInfo(name:string):typeof FunctionConstraint {
    let info = FunctionConstraint.registered[name];
    if(!info) throw new Error("No function info for: " + name);
    return info;
  }

  static create(name:string, fields:ConstraintFieldMap, restFields:(ID|Register)[] = createArray()):FunctionConstraint|undefined {
    let cur = FunctionConstraint.registered[name];
    if(!cur) {
      throw new Error(`No function named ${name} is registered.`);
    }

    if(restFields.length && !cur.variadic) {
      console.error(`The ${name} function is not variadic, so may not accept restFields.`);
      restFields = createArray();
    }

    let created = new cur(fields, restFields);
    return created;
  }

  constructor(public fields:ConstraintFieldMap, public restFields:(ID|Register)[]) {}

  name:string;
  args:{[name:string]: string};
  returns:{[name:string]: string};
  argNames:string[];
  returnNames:string[];
  apply: (this: FunctionConstraint, ... things: any[]) => undefined|(number|string)[]; // @FIXME: Not supporting multi-return yet.
  estimate?:(context:EvaluationContext, prefix:Prefix, transaction:number, round:number) => number
  state?: any;
  isInput:boolean = false;

  fieldNames:string[];
  proposal:Proposal = {cardinality:0, forFields: new Iterator<EAVNField>(), forRegisters: new Iterator<Register>(), proposer: this};
  protected resolved:ResolvedFields = {};
  protected resolvedRest:(number|undefined)[] = createArray();
  protected registers:Register[] = createArray();
  protected registerLookup:boolean[] = createArray();
  protected applyInputs:(RawValue|RawValue[])[] = createArray();
  protected applyRestInputs:RawValue[] = createArray();

  // We precompute the registers we're interested in for fast accepts.
  setup() {
    this.fieldNames = Object.keys(this.fields);

    for(let fieldName of this.fieldNames) {
      let field = this.fields[fieldName];
      if(isRegister(field)) this.registers.push(field);
    }

    for(let field of this.restFields) {
      if(isRegister(field)) this.registers.push(field);
    }

    for(let register of this.registers) {
      this.registerLookup[register.offset] = true;
    }

    this.setupResolve();
    this.setupResolveRest();
  }

  setupResolve() {
    let {resolved} = this;
    let parts = ["var resolved = this.resolved;"];
    for(let fieldName of this.fieldNames) {
      let field = this.fields[fieldName];
      if(isRegister(field)) {
        parts.push(`resolved["${fieldName}"] = prefix[${field.offset}];`);
      } else {
        resolved[fieldName] = field;
      }
    }
    parts.push("return resolved");
    this.resolve = new Function("prefix", parts.join("\n")) as (prefix:Prefix) => ResolvedEAVN;
  }

  setupResolveRest() {
    let {resolvedRest} = this;
    let parts = ["var resolvedRest = this.resolvedRest;"];
    let ix = 0;
    for(let field of this.restFields) {
      if(isRegister(field)) {
        parts.push(`resolvedRest[${ix}] = prefix[${field.offset}]`);
      } else {
        resolvedRest[ix] = field;
      }
      ix++;
    }
    parts.push("return resolvedRest;");
    this.resolveRest = new Function("prefix", parts.join("\n")) as (prefix:Prefix) => number[];
  }

  getRegisters() {
    return this.registers;
  }

  /**
   * Similar to `Scan.resolve`, but resolving a map of the function's
   * fields rather than an EAVN.
   */
  resolve(prefix:Prefix) {
    let resolved = this.resolved;

    for(let fieldName of this.fieldNames) {
      let field = this.fields[fieldName];
      if(isRegister(field)) {
        resolved[fieldName] = prefix[field.offset];
      } else {
        resolved[fieldName] = field;
      }
    }

    return resolved;
  }

  /**
   * If a function is variadic, we need to resolve its rest fields as well.
   */
  resolveRest(prefix:Prefix) {
    let resolvedRest = this.resolvedRest;

    let ix = 0;
    for(let field of this.restFields) {
      if(isRegister(field)) {
        resolvedRest[ix] = prefix[field.offset];
      } else {
        resolvedRest[ix] = field;
      }
      ix++;
    }

    return resolvedRest;
  }

  // Function constraints have nothing to apply to the input, so they
  // always return ApplyInputState.none
  isAffected(input:Change):ApplyInputState { return ApplyInputState.none; }
  applyInput(input:Change, prefix:Prefix):ApplyInputState { return ApplyInputState.none; }

  propose(context:EvaluationContext, prefix:Prefix, transaction:number, round:number, results:any[]):Proposal {
    let proposal = this.proposal;
    proposal.forRegisters.clear();
    let resolved = this.resolve(prefix);

    // If none of our returns are unbound
    // @NOTE: We don't need to worry about the filter case here, since he'll be
    let unresolvedOutput = false;
    for(let output of this.returnNames) {
      if(resolved[output] === undefined) {
        unresolvedOutput = true;
        let field = this.fields[output];
        if(isRegister(field)) {
          proposal.forRegisters.push(field);
        }
      }
    }
    if(!unresolvedOutput) {
      proposal.skip = true;
      return proposal;
    }

    // If any of our args aren't resolved yet, we can't compute results either.
    // @NOTE: This'll need to be touched up when we add optional support if they
    //   co-inhabit the args object.
    for(let input of this.argNames) {
      if(resolved[input] === undefined) {
        proposal.skip = true;
        return proposal;
      }
    }

    // Similarly, if we're variadic we need to check that all of our
    // variadic inputs bound to registers are resolved too.
    // @NOTE: We really need to bend over backwards at the moment to
    //   convince TS to check a static member of the current class...
    if((this.constructor as (typeof FunctionConstraint)).variadic) {
      let resolvedRest = this.resolveRest(prefix);
      for(let field of resolvedRest) {
        if(field === undefined) {
          proposal.skip = true;
          return proposal;
        }
      }
    }

    // Otherwise, we're ready to propose.
    proposal.skip = false;

    if(this.estimate) {
      // If the function provides a cardinality estimator, invoke that.
      proposal.cardinality = this.estimate(context, prefix, transaction, round);

    } else {
      // Otherwise, we'll just return 1 for now, since computing a
      // function is almost always cheaper than a scan.
      // @NOTE: If this is an issue, we can just behave like scans and
      //   compute ourselves here, caching the results.
      proposal.cardinality = 1;
    }

    return proposal;
  }

  /**
   * Pack the resolved register values for the functions argument
   * fields into an array.
   */
  packInputs(prefix:Prefix) {
    let resolved = this.resolve(prefix);
    let inputs = this.applyInputs;
    let argIx = 0;
    for(let argName of this.argNames) {
      // If we're asked to resolve the propoal we know that we've
      // proposed, and we'll only propose if these are resolved.
      inputs[argIx] = GlobalInterner.reverse(resolved[argName]!);
      argIx++;
    }

    // If we're variadic, we also need to pack our var-args up and
    // attach them as the last argument.
    if((this.constructor as (typeof FunctionConstraint)).variadic) {
      let resolvedRest = this.resolveRest(prefix);
      let restInputs = this.applyRestInputs;
      restInputs.length = 0;
      let ix = 0;
      for(let value of resolvedRest) {
        if(value !== undefined) {
          restInputs[ix] = GlobalInterner.reverse(value);
        }
        ix++;
      }

      inputs[argIx] = restInputs;
    }
    return inputs;
  }

  unpackOutputs(outputs:undefined|RawValue[]) {
    if(!outputs) return;
    for(let ix = 0; ix < outputs.length; ix++) {
      // @NOTE: we'd like to use arenaIntern here, but because of intermediate values
      // that's not currently a possibility. We should revisit this if a practical solution
      // for arenas surfaces.
      outputs[ix] = GlobalInterner.intern(outputs[ix]);
    }
    return outputs as Prefix;
  }

  resolveProposal(context:EvaluationContext, prefix:Prefix, proposal:Proposal, transaction:number, round:number, results:any[]):ID[][] {
    // First we build the args array to provide the apply function.
    let inputs = this.packInputs(prefix);

    // Then we actually apply it and then unpack the outputs.
    // @FIXME: We don't have any intelligent support for not computing unnecessary returns atm.
    // @FIXME: We only support single-return atm.
    let outputs = this.unpackOutputs(this.apply.apply(this, inputs));
    if(!outputs) return results;

    // Finally, if we had results, we create the result prefixes and pass them along.
    let result = createArray("functionResult") as Prefix;

    let ix = 0;
    for(let returnName of this.returnNames) {
      let field = this.fields[returnName];
      if(isRegister(field) && !prefix[field.offset]) {
        result[ix] = outputs[ix];
      }
      ix++;
    }
    results.push(result);

    return results;
  }

  accept(context:EvaluationContext, prefix:Prefix, transaction:number, round:number, solvingFor:Register[]):boolean {
    // If none of the registers we're solving for intersect our inputs
    // or outputs, we're not relevant to the solution.
    let isRelevant = false;
    for(let register of solvingFor) {
      if(this.registerLookup[register.offset]) {
        isRelevant = true;
        break;
      }
    }
    if(!isRelevant) return true;

    // If we're missing a field, we can't verify our output yet so we preliminarily accept.
    for(let fieldName of this.fieldNames) {
      let field = this.fields[fieldName];
      if(isRegister(field) && prefix[field.offset] === undefined) return true;
    }

    // First we build the args array to provide the apply function.
    let inputs = this.packInputs(prefix);

    // Then we actually apply it and then unpack the outputs.
    // @FIXME: We don't have any intelligent support for not computing unnecessary returns atm.
    // @FIXME: We only support single-return atm.
    let outputs = this.unpackOutputs(this.apply.apply(this, inputs));
    if(!outputs) {
      return false;
    }

    // Finally, we make sure every return register matches up with our outputs.
    // @NOTE: If we just use solvingFor then we don't know the offsets into the outputs array,
    // so we check everything...
    let ix = 0;
    for(let returnName of this.returnNames) {
      let field = this.fields[returnName];
      if(isRegister(field) && prefix[field.offset]) {
        if(prefix[field.offset] !== outputs[ix]) {
          return false;
        }
      }
      ix++;
    }

    return true;
  }

  acceptInput(context:EvaluationContext, input:Change, prefix:Prefix, transaction:number, round:number):boolean {
    return this.accept(context, prefix, transaction, round, this.registers);
  }

  getDiffs(context:EvaluationContext, prefix:Prefix):RoundArray {
    return [];
  }
}

interface FunctionSetup {
  name:string,
  variadic?: boolean,
  args:{[argName:string]: string},
  returns:{[argName:string]: string},
  apply:(this: FunctionConstraint, ... things: any[]) => undefined|(number|string)[],
  estimate?:(index:Index, prefix:Prefix, transaction:number, round:number) => number,
  initialState?:any
}

export function makeFunction({name, variadic = false, args, returns, apply, estimate, initialState}:FunctionSetup) {
  class NewFunctionConstraint extends FunctionConstraint {
    static variadic = variadic;
    static filter = Object.keys(returns).length === 0;
    name = name;
    args = args;
    returns = returns;
    argNames = Object.keys(args);
    returnNames = Object.keys(returns);
    apply = apply;
    state = initialState;
  }
  FunctionConstraint.register(name, NewFunctionConstraint);
}

//------------------------------------------------------------------------
// Nodes
//------------------------------------------------------------------------

/**
 * Base class for nodes, the building blocks of blocks.
 */
export abstract class Node {
  static NodeID = 0;
  ID = Node.NodeID++;
  traceType:TraceNode;
  /**
   * Evaluate the node in the context of the currently solved prefix,
   * returning a set of valid prefixes to continue the query as
   * results.
   */
  abstract exec(context:EvaluationContext, input:Change, prefix:Prefix, transaction:number, round:number, results:Iterator<Prefix>, changes:Transaction):boolean;
}

/**
 * The JoinNode implements generic join across multiple constraints.
 * Since our system is incremental, we need to do something slightly
 * fancier than we did in the previous runtime.  For each new change
 * that enters the system, we ask each of our constraints whether they
 * are capable of producing a new result. In the case where a single
 * constraint can, we presolve that constraint and then run the rest
 * normally, limited to only producing results that match the first
 * constraint. However, if multiple constraints might apply the input,
 * we need to run for each *combination* of heads. E.g.:
 *
 * Given a join node with constraints [A, B, C, and D], where A and D
 * can both apply the input, we must combine the results of the
 * following computations to get the full result set:
 *
 * Apply {A} -> Do {B, C, D}
 * Apply {A, D} -> Do {B, C}
 * Apply {D} -> Do {A, B, C}
 *
 * We calculate this using the power set in exec.
 *
 * We then apply each of these combinations by running a genericJoin
 * over the remaining unresolved registers.  We ask each un-applied
 * constraint to propose a register to be solved. If a constraint is
 * capable of resolving one, it returns the set of registers it can
 * resolve and an estimate of the result set's cardinality. Generic
 * Join chooses the cheapest proposal, which the winning constraint
 * then fully computes (or retrieves from cache and returns). Next it
 * asks each other constraint to accept or reject the proposal. If the
 * constraint doesn't apply to the solved registers, it accepts.  If
 * the solution contains results that match the output of the
 * constraint, it also accepts. Otherwise, it must reject the solution
 * and that particular run yields no results.
 */

export class JoinNode extends Node {
  traceType = TraceNode.Join;
  registerLength = 0;
  registerLookup:boolean[];
  registerArrays:Register[][];
  proposedResultsArrays:ID[][];
  emptyProposal:Proposal = {cardinality: Infinity, forFields: new Iterator<EAVNField>(), forRegisters: new Iterator<Register>(), skip: true, proposer: {} as Constraint};
  inputCount:Multiplicity;
  protected affectedConstraints = new Iterator<Constraint>();

  constructor(public constraints:Constraint[]) {
    super();
    // We need to find all the registers contained in our scans so that
    // we know how many rounds of Generic Join we need to do.
    let registerLength = 0;
    let registerLookup = [];
    let registers = createArray() as Register[][];
    let proposedResultsArrays = createArray() as ID[][];
    let hasOnlyMoves = true;
    for(let constraint of constraints) {
      constraint.setup();
      if(!(constraint instanceof MoveConstraint)) hasOnlyMoves = false;
      for(let register of constraint.getRegisters()) {
        if(!registerLookup[register.offset]) {
          registers.push(createArray() as Register[]);
          proposedResultsArrays.push(createArray() as Prefix);
          registerLookup[register.offset] = true;
          registerLength++;
        }
      }
    }

    if(hasOnlyMoves) {
      for(let constraint of constraints as MoveConstraint[]) {
        constraint.shouldApplyInput = true;
      }
    }

    this.registerLookup = registerLookup;
    this.registerArrays = registers;
    this.registerLength = registerLength;
    this.proposedResultsArrays = proposedResultsArrays;

  }

  findAffectedConstraints(input:Change, prefix:Prefix):Iterator<Constraint> {
    // @TODO: Hoist me out.
    let affectedConstraints = this.affectedConstraints;
    affectedConstraints.clear();
    for(let ix = 0, len = this.constraints.length; ix < len; ix++) {
      let constraint = this.constraints[ix];
      let result = constraint.isAffected(input);

      if(result !== ApplyInputState.none) {
        affectedConstraints.push(constraint);
      }
    }

    return affectedConstraints;
  }

  applyCombination(context:EvaluationContext, input:Change, prefix:Prefix, transaction:number, round:number, results:Iterator<Prefix>) {
    // debug("        Join combo:", prefix.slice());
    let countOfSolved = 0;
    for(let ix = 0; ix < this.registerLookup.length; ix++) {
      if(!this.registerLookup[ix]) continue;
      if(prefix[ix] !== undefined) countOfSolved++;
    }
    let remainingToSolve = this.registerLength - countOfSolved;
    let valid = this.presolveCheck(context, input, prefix, transaction, round);
    //debug("        Join combo valid:", valid, remainingToSolve, countOfSolved, this.registerLength);
    if(!valid) {
      // do nothing
      return false;

    } else if(!remainingToSolve) {
      // if it is valid and there's nothing left to solve, then we've found
      // a full result and we should just continue
      this.prefixToResults(context, this.constraints, prefix, round, results);
      // debug("        Join combo result:", results);
      return true;

    } else {
      // debug("              GJ:", remainingToSolve, this.constraints);
      // For each node, find the new results that match the prefix.
      let ol = results.length;
      this.genericJoin(context, prefix, transaction, round, results, remainingToSolve);
      return true;
    }
  }

  unapplyConstraint(constraint:Constraint, prefix:Prefix) {
    for(let register of constraint.getRegisters()) {
      prefix[register.offset] = undefined as any;
    }
  }

  presolveCheck(context:EvaluationContext, input:Change, prefix:Prefix, transaction:number, round:number):boolean {
    let {constraints} = this;
    // window["counts"][window["active"]]++;

    for(let constraint of constraints) {
      let valid = constraint.acceptInput(context, input, prefix, transaction, round);
      if(!valid) {
        // debug("          INVALID:", constraint);
        return false;
      }
    }

    return true;
  }

  computeMultiplicities(context: EvaluationContext, results:Iterator<Prefix>, prefix:Prefix, currentRound:number, diffs: RoundArray[], diffIndex:number = -1) {
    if(diffIndex === -1) {
      prefix[prefix.length - 2] = currentRound;
      prefix[prefix.length - 1] = this.inputCount;
      this.computeMultiplicities(context, results, prefix, currentRound, diffs, diffIndex + 1);
      prefix[prefix.length - 2] = undefined as any;
      prefix[prefix.length - 1] = undefined as any;
    } else if(diffIndex === diffs.length) {
      let result = copyArray(prefix, "gjResultsArray");
      context.tracer.capturePrefix(result);
      //debug("          GJ -> ", result);
      results.push(result);
    } else {
      let startingRound = prefix[prefix.length - 2];
      let startingMultiplicity = prefix[prefix.length - 1];
      let rounds = diffs[diffIndex];
      let roundToMultiplicity:{[round:number]: number} = {};
      let maxRound = currentRound;
      let ix = 0;
      let currentRoundCount = 0;
      for(let round of rounds) {
        if(Math.abs(round) - 1 > currentRound) {
          break;
        }
        currentRoundCount += round > 0 ? 1 : -1;
        ix++;
      }
      if(currentRoundCount) {
        prefix[prefix.length - 2] = currentRound;
        prefix[prefix.length - 1] = startingMultiplicity * currentRoundCount;
        this.computeMultiplicities(context, results, prefix, currentRound, diffs, diffIndex + 1);
      }
      for(; ix < rounds.length; ix++) {
        let round = rounds[ix];
        let count = round > 0 ? 1 : -1;
        prefix[prefix.length - 2] = Math.abs(round) - 1;
        prefix[prefix.length - 1] = startingMultiplicity * count;
        this.computeMultiplicities(context, results, prefix, currentRound, diffs, diffIndex + 1);
      }
      prefix[prefix.length - 2] = startingRound;
      prefix[prefix.length - 1] = startingMultiplicity;
    }
    return results;
  }

  prefixToResults(context:EvaluationContext, constraints:Constraint[], prefix:Prefix, round:number, results:Iterator<Prefix>) {
    let diffs = [];
    for(let constraint of constraints) {
      if(constraint.isInput || !(constraint instanceof Scan)) continue;
      let cur = constraint.getDiffs(context, prefix);
      diffs.push(cur);
    }
    this.computeMultiplicities(context, results, prefix, round, diffs);
  }

  genericJoin(context:EvaluationContext, prefix:Prefix, transaction:number, round:number, results:Iterator<Prefix>, roundIx:number = this.registerLength):Iterator<Prefix> {
    let {constraints, emptyProposal} = this;
    let proposedResults = this.proposedResultsArrays[roundIx - 1];
    let forRegisters:Register[] = this.registerArrays[roundIx - 1];
    proposedResults.length = 0;

    let bestProposal:Proposal = emptyProposal;

    for(let constraint of constraints) {
      let current = constraint.propose(context, prefix, transaction, round, proposedResults);
      if(!current.skip && current.cardinality === 0) {
        return results;
      } else if(current.cardinality < bestProposal.cardinality && !current.skip) {
        bestProposal = current;
      }
    }

    if(bestProposal.skip) {
      // debug("             BAILING", bestProposal);
      return results;
    }


    let {proposer} = bestProposal;
    // We have to copy here because we need to keep a reference to this even if later
    // rounds might overwrite the proposal
    moveArray(bestProposal.forRegisters.array, forRegisters);
    let resolved:any[] = proposer.resolveProposal(context, prefix, bestProposal, transaction, round, proposedResults);
    if(resolved[0].constructor === Array) {
      resultLoop: for(let result of resolved) {
        let ix = 0;
        for(let register of forRegisters) {
          prefix[register.offset] = +result[ix];
          ix++;
        }
        for(let constraint of constraints) {
          if(constraint === proposer) continue;
          if(!constraint.accept(context, prefix, transaction, round, forRegisters)) {
            // debug("             BAILING", printConstraint(constraint));
            continue resultLoop;
          }
        }
        if(roundIx === 1) {
          this.prefixToResults(context, constraints, prefix, round, results);
        } else {
          this.genericJoin(context, prefix, transaction, round, results, roundIx - 1);
        }
      }
    } else {
      let register = forRegisters[0];
      resultLoop: for(let result of resolved) {
        prefix[register.offset] = +result as ID;
        for(let constraint of constraints) {
          if(constraint === proposer) continue;
          if(!constraint.accept(context, prefix, transaction, round, forRegisters)) {
            // debug("             BAILING", printConstraint(constraint));
            continue resultLoop;
          }
        }
        if(roundIx === 1) {
          this.prefixToResults(context, constraints, prefix, round, results);
        } else {
          this.genericJoin(context, prefix, transaction, round, results, roundIx - 1);
        }
      }
    }
    for(let register of forRegisters) {
      // @NOTE: marking this as any is spoopy at best, but since we should never
      // iterate over the prefix, but instead use it almost like a hash, this
      // should be fine.
      prefix[register.offset] = undefined as any;
    }

    return results;
  }

  exec(context:EvaluationContext, input:Change, prefix:Prefix, transaction:number, round:number, results:Iterator<Prefix>):boolean {
    this.inputCount = input.count;
    let didSomething = false;
    let affectedConstraints = this.findAffectedConstraints(input, prefix);

    let combinationCount = Math.pow(2, affectedConstraints.length);
    for(let comboIx = combinationCount - 1; comboIx > 0; comboIx--) {
      //console.log("  Combo:", comboIx);

      let shouldApply = true;

      for(let constraintIx = 0; constraintIx < affectedConstraints.length; constraintIx++) {
        let mask = 1 << constraintIx;
        let isIncluded = (comboIx & mask) !== 0;
        let constraint = affectedConstraints.array[constraintIx];
        constraint.isInput = isIncluded;

        if(isIncluded) {
          let valid = constraint.applyInput(input, prefix);
          // debug("        included", printConstraint(constraint));
          // If any member of the input constraints fails, this whole combination is doomed.
          if(valid === ApplyInputState.fail) {
            shouldApply = false;
            break;
          }
          //console.log("    " + printConstraint(constraint));
        }
      }

      //console.log("    ", printPrefix(prefix));
      if(shouldApply) {
        didSomething = this.applyCombination(context, input, prefix, transaction, round, results) || didSomething;
      }

      let constraint;
      affectedConstraints.reset();
      while((constraint = affectedConstraints.next()) !== undefined) {
        this.unapplyConstraint(constraint, prefix);
      }
    }

    affectedConstraints.reset();
    let constraint;
    while((constraint = affectedConstraints.next()) !== undefined) {
      constraint.isInput = false;
    }

    return didSomething;
  }

}

export class DownstreamJoinNode extends JoinNode {
  exec(context:EvaluationContext, input:Change, prefix:Prefix, transaction:number, round:number, results:Iterator<Prefix>):boolean {
    this.inputCount = prefix[prefix.length - 1];
    let inputRound = prefix[prefix.length - 2];
    let didSomething = this.applyCombination(context, input, prefix, transaction, inputRound, results);
    return didSomething;
  }
}

export class WatchNode extends Node {
  traceType = TraceNode.Watch;
  constructor(public e:ID|Register,
              public a:ID|Register,
              public v:ID|Register,
              public n:ID|Register,
              public blockId:number) {
                super();
  }

  protected resolved:ResolvedFields = {};
  resolve = Scan.prototype.resolve;

  exec(context:EvaluationContext, input:Change, prefix:Prefix, transactionId:number, round:number, results:Iterator<Prefix>, transaction:Transaction):boolean {
    let resolved = this.resolve(prefix);
    let {e,a,v,n} = resolved;

    // @NOTE: This is wasteful.
    results.push(prefix);

    if(e === undefined || a === undefined || v === undefined || n === undefined) {
      throw new Error(`Unable to produce an output with an undefined EAVN field [${e}, ${a}, ${v}, ${n}]`);
    }

    let prefixRound = prefix[prefix.length - 2];
    let prefixCount = prefix[prefix.length - 1];

    // @FIXME: Make sure I still work now that I'm sending all my deltas. I think I still need to use local intermediates.
    let change = new Change(e!, a!, v!, n!, transactionId, prefixRound + 1, prefixCount);
    transaction.export(context, this.blockId, change);
    return true;
  }
}

export class OutputWrapperNode extends Node {
  traceType = TraceNode.Output;
  constructor(public nodes:OutputNode[]) {
    super();
  }

  binds = new Iterator<Change>();
  commits = new Iterator<Change>();

  exec(context:EvaluationContext, input:Change, prefix:Prefix, transactionId:number, round:number, results:Iterator<Prefix>, transaction:Transaction):boolean {
    let {tracer} = context;
    let {binds, commits} = this;
    binds.clear();
    commits.clear();
    for(let node of this.nodes) {
      node.exec(context, input, prefix, transactionId, round, binds, commits);
    }

    binds.reset();
    let change;
    while(change = binds.next()) {
      transaction.output(context, change);
    }

    commits.reset();
    while(change = commits.next()) {
      transaction.commit(context, change);
    }

    return true;
  }
}

export interface OutputNode {
  exec(context:EvaluationContext, input:Change, prefix:Prefix, transactionId:number, round:number, binds:Iterator<Change>, commits:Iterator<Change>):void;
}

export class InsertNode implements OutputNode {
  multiplier:number = 1;
  resolve: (prefix:Prefix) => ResolvedEAVN;

  constructor(public e:ID|Register, public a:ID|Register, public v:ID|Register, public n:ID|Register) {
    let parts = ["var resolved = this.resolved;"];
    this.setupRegister("e", parts);
    this.setupRegister("a", parts);
    this.setupRegister("v", parts);
    this.setupRegister("n", parts);
    parts.push("return resolved");
    this.resolve = new Function("prefix", parts.join("\n")) as (prefix:Prefix) => ResolvedEAVN;
  }

  setupRegister(field:EAVNField, parts:string[]) {
    let value = this[field];
    if(isRegister(value)) {
      parts.push(`resolved.${field} = prefix[this.${field}.offset];`);
    } else {
      this.resolved[field] = value;
    }
  }

  // We precompute the registers we're interested in for fast accepts.
  protected resolved:ResolvedEAVN = {e: undefined, a: undefined, v:undefined, n: undefined};

  output(change:Change, binds:Iterator<Change>, commits:Iterator<Change>) {
    binds.push(change);
  }

  exec(context:EvaluationContext, input:Change, prefix:Prefix, transactionId:number, round:number, binds:Iterator<Change>, commits:Iterator<Change>):boolean {
    let resolved = this.resolve(prefix);
    let {e,a,v,n} = resolved;

    if(e === undefined || a === undefined || v === undefined || n === undefined) {
      throw new Error(`Unable to produce an output with an undefined EAVN field [${e}, ${a}, ${v}, ${n}]`);
    }

    let prefixRound = prefix[prefix.length - 2];
    let prefixCount = prefix[prefix.length - 1];

    let change = new Change(e!, a!, v!, n!, transactionId, prefixRound + 1, prefixCount * this.multiplier);
    this.output(change, binds, commits);
    return true;
  }
}

export class CommitInsertNode extends InsertNode {
  output(change:Change, binds:Iterator<Change>, commits:Iterator<Change>) {
    commits.push(change);
  }
}

export class RemoveNode extends InsertNode {
  multiplier:number = -1;

  exec(context:EvaluationContext, input:Change, prefix:Prefix, transactionId:number, round:number, binds:Iterator<Change>, commits:Iterator<Change>):boolean {
    let resolved = this.resolve(prefix);
    let {e,a,v,n} = resolved;

    if(e === undefined || a === undefined || (v === undefined && this.v !== IGNORE_REG) || n === undefined) {
      return false;
    }

    let prefixRound = prefix[prefix.length - 2];
    let prefixCount = prefix[prefix.length - 1];

    if(this.v !== IGNORE_REG) {
      let change = new RemoveChange(e!, a!, v!, n!, transactionId, prefixRound + 1, prefixCount * this.multiplier);
      this.output(change, binds, commits);
    } else if(this.a !== IGNORE_REG) {
      let change = new RemoveVsChange(e!, a!, v!, n!, transactionId, prefixRound + 1, prefixCount * this.multiplier);
      this.output(change, binds, commits);
    } else {
      let change = new RemoveAVsChange(e!, a!, v!, n!, transactionId, prefixRound + 1, prefixCount * this.multiplier);
      this.output(change, binds, commits);
    }
    return true;
  }
}

export class CommitRemoveNode extends CommitInsertNode {
  multiplier = -1;

  protected _exec = RemoveNode.prototype.exec;

  exec(context:EvaluationContext, input:Change, prefix:Prefix, transactionId:number, round:number, binds:Iterator<Change>, commits:Iterator<Change>):boolean {
    return this._exec(context, input, prefix, transactionId, round, binds, commits);
  }
}

//------------------------------------------------------------------------------
// BinaryFlow
//------------------------------------------------------------------------------

type KeyFunction = (prefix:Prefix) => string;

class IntermediateIndexIterator {
  values:{[value:string]: any[]};
  valueKeys:string[];
  currentCounts: any[];

  valueIx = 0;
  countIx = 0;

  round = 0;
  count = 0;
  minRound = 0;

  reset(values:{[value:string]: any[]}, minRound = 0) {
    this.values = values;
    this.valueIx = 0;
    this.countIx = 0;
    this.round = 0;
    this.count = 0;
    this.minRound = minRound + 1;
    this.valueKeys = Object.keys(values);
    this.currentCounts = values[this.valueKeys[0]];
    return this;
  }

  next():Prefix|undefined {
    let {currentCounts, countIx, minRound} = this;
    if(!currentCounts) return;
    countIx++;
    if(countIx >= currentCounts.length) {
      this.valueIx++;
      let nextValue = this.valueKeys[this.valueIx];
      currentCounts = this.currentCounts = this.values[nextValue];
      if(!currentCounts) return;
      countIx = 1;
    }
    let count = 0;
    if(countIx < minRound) {
      let total = 0;
      for(; countIx <= minRound; countIx++) {
        let cur = currentCounts[countIx];
        if(!cur) continue;
        total += cur;
      }
      count = total;
      countIx = minRound;
    } else {
      for(; countIx < currentCounts.length; countIx++) {
        let cur = currentCounts[countIx];
        if(cur) {
          count = cur;
          break;
        }
      }
    }
    this.round = countIx - 1;
    this.count = count;
    this.countIx = countIx;
    if(count == 0) return this.next();
    return currentCounts[0];
  }
}

class IntermediateIndex {
  static CreateKeyFunction(registers:Register[]):KeyFunction {
    let items = registers.map((reg) => {
      return `prefix[${reg.offset}]`;
    })
    let code = `
      return ${items.join(' + "|" + ')};
      `;
    return new Function("prefix", code) as KeyFunction;
  }

  index:{[key:string]: {[value:string]: any[]}} = {};
  iterator = new IntermediateIndexIterator();

  insert(key:string, prefix:Prefix) {
    let values = this.index[key];
    if(!values) values = this.index[key] = createHash("intermediateIndexValues");
    let valueKey = this.hashPrefix(prefix);
    let counts = values[valueKey];
    if(!counts) {
      counts = values[valueKey] = createArray("intermediateIndexCounts");
      counts[0] = prefix;
    }
    let round = prefix[prefix.length - 2] + 1;
    let count = prefix[prefix.length - 1];
    counts[round] = count + (counts[round] || 0);
    if(!counts[round]) {
      let shouldRemove = true;
      for(let ix = 1, len = counts.length; ix < len; ix++) {
        if(counts[ix]) {
          shouldRemove = false;
          break;
        }
      }
      if(shouldRemove) {
        delete values[valueKey];
      }
    }
  }

  iter(key:string, round:number):IntermediateIndexIterator|undefined {
    let values = this.index[key];
    if(values) return this.iterator.reset(values, round);
  }

  hashPrefix(prefix:Prefix) {
    let round = prefix[prefix.length - 2];
    let count = prefix[prefix.length - 1];
    prefix[prefix.length - 2] = undefined as any;
    prefix[prefix.length - 1] = undefined as any;
    let key = prefix.join("|");
    prefix[prefix.length - 2] = round;
    prefix[prefix.length - 1] = count;
    return key;
  }
}

class ZeroingIterator {
  counts:Multiplicity[];
  roundIx = -1;
  countSum = 0;
  minRound = 0;
  count = 1;

  reset(counts:Multiplicity[], minRound:number = 0) {
    this.counts = counts;
    this.minRound = minRound;
    this.roundIx = -1;
    this.countSum = 0;
    this.count = 1;
    return this;
  }

  next():number|undefined {
    let {roundIx, counts, countSum, minRound} = this;
    let countsLength = counts.length;
    roundIx++;
    if(roundIx >= countsLength) return;
    let final;
    if(roundIx <= minRound) {
      for(; roundIx < countsLength; roundIx++) {
        let cur = counts[roundIx];
        if(cur) {
          countSum += cur;
        }
        if(roundIx >= minRound && countSum === 0) {
          final = roundIx;
          break;
        }
      }
    } else {
      for(; roundIx <= countsLength; roundIx++) {
        let cur = counts[roundIx];
        if(!cur) continue;
        countSum += cur;
        if((this.countSum === 0 && countSum > 0) ||
           (this.countSum > 0 && countSum === 0)) {
          final = roundIx;
          break;
        }
      }
    }

    this.roundIx = roundIx;
    this.countSum = countSum;
    this.count = 1;
    if(countSum !== 0) {
      this.count = -1;
    }
    return final;
  }
}

class KeyOnlyIntermediateIndex {
  index:{[key:string]: Multiplicity[]} = {};
  iterator = new ZeroingIterator();

  insert(key:string, prefix:Prefix) {
    let counts = this.index[key];
    if(!counts) counts = this.index[key] = createArray("KeyOnlyIntermediateIndex");
    let round = prefix[prefix.length - 2];
    let count = prefix[prefix.length - 1];
    let prev = counts[round] || 0;
    counts[round] = count + prev;
    if(!counts[round]) {
      let shouldRemove = true;
      for(let ix = 0, len = counts.length; ix < len; ix++) {
        if(counts[ix]) {
          shouldRemove = false;
          break;
        }
      }
      if(shouldRemove) {
        delete this.index[key];
      }
    }
  }

  iter(key:string, round:number):ZeroingIterator|undefined {
    let values = this.index[key];
    if(values) return this.iterator.reset(values, round);
  }
}

abstract class BinaryFlow extends Node {
  traceType = TraceNode.BinaryJoin;
  leftResults = new Iterator<Prefix>();
  rightResults = new Iterator<Prefix>();

  constructor(public left:Node, public right:Node) {
    super();
  }

  exec(context:EvaluationContext, input:Change, prefix:Prefix, transaction:number, round:number, results:Iterator<Prefix>, changes:Transaction):boolean {
    let {left, right, leftResults, rightResults} = this;
    leftResults.clear();
    context.tracer.node(left, prefix);
    left.exec(context, input, prefix, transaction, round, leftResults, changes);
    context.tracer.pop(TraceFrameType.Node);
    rightResults.clear();
    context.tracer.node(right, prefix);
    right.exec(context, input, prefix, transaction, round, rightResults, changes);
    context.tracer.pop(TraceFrameType.Node);
    let result;
    while((result = leftResults.next()) !== undefined) {
      this.onLeft(context, result, transaction, round, results);
    }
    while((result = rightResults.next()) !== undefined) {
      this.onRight(context, result, transaction, round, results);
    }
    return true;
  }

  abstract onLeft(context:EvaluationContext, prefix:Prefix, transaction:number, round:number, results:Iterator<Prefix>):void;
  abstract onRight(context:EvaluationContext, prefix:Prefix, transaction:number, round:number, results:Iterator<Prefix>):void;
}

export class BinaryJoinRight extends BinaryFlow {
  leftIndex = new IntermediateIndex();
  rightIndex = new IntermediateIndex();
  keyFunc:KeyFunction;

  constructor(public left:Node, public right:Node, public keyRegisters:Register[], public registersToMerge:Register[]) {
    super(left, right);
    this.keyFunc = IntermediateIndex.CreateKeyFunction(keyRegisters);
  }

  exec(context:EvaluationContext, input:Change, prefix:Prefix, transaction:number, round:number, results:Iterator<Prefix>, changes:Transaction):boolean {
    // debug("    Binary Join Right:")
    let {left, right, leftResults, rightResults} = this;
    leftResults.reset();
    rightResults.clear();
    context.tracer.node(right, prefix);
    right.exec(context, input, prefix, transaction, round, rightResults, changes);
    context.tracer.pop(TraceFrameType.Node);
    let result;
    while((result = leftResults.next()) !== undefined) {
      this.onLeft(context, result, transaction, round, results);
    }
    while((result = rightResults.next()) !== undefined) {
      this.onRight(context, result, transaction, round, results);
    }
    // debug("        results:", results.array.slice());
    return true;
  }

  merge(left:Prefix, right:Prefix) {
    for(let register of this.registersToMerge) {
      left[register.offset] = right[register.offset];
    }
  }

  onLeft(context:EvaluationContext, prefix:Prefix, transaction:number, round:number, results:Iterator<Prefix>):void {
    let key = this.keyFunc(prefix);
    let prefixRound = prefix[prefix.length - 2];
    let count = prefix[prefix.length - 1];
    this.leftIndex.insert(key, prefix);
    let diffs = this.rightIndex.iter(key, round)
    // debug("       left", key, printPrefix(prefix), diffs);
    if(!diffs) return;
    let rightPrefix;
    while(rightPrefix = diffs.next()) {
      let result = copyArray(prefix, "BinaryJoinResult");
      this.merge(result, rightPrefix)
      result[result.length - 2] = Math.max(prefixRound, diffs.round);
      result[result.length - 1] = count * diffs.count;
      context.tracer.capturePrefix(result);
      results.push(result);
      // debug("               left -> ", printPrefix(result), diffs.round, count, diffs.count);
    }
  }

  onRight(context:EvaluationContext, prefix:Prefix, transaction:number, round:number, results:Iterator<Prefix>):void {
    let key = this.keyFunc(prefix);
    let prefixRound = prefix[prefix.length - 2];
    let count = prefix[prefix.length - 1];
    this.rightIndex.insert(key, prefix);
    let diffs = this.leftIndex.iter(key, round)
    // debug("       right", key, printPrefix(prefix), diffs);
    if(!diffs) return;
    let leftPrefix;
    while(leftPrefix = diffs.next()) {
      let result = copyArray(leftPrefix, "BinaryJoinResult");
      this.merge(result, prefix)
      result[result.length - 2] = Math.max(prefixRound, diffs.round);
      result[result.length - 1] = count * diffs.count;
      context.tracer.capturePrefix(result);
      results.push(result);
      // debug("               right -> ", printPrefix(result.slice()), diffs.round, count, diffs.count);
    }
  }
}

export class AntiJoin extends BinaryFlow {
  traceType = TraceNode.AntiJoin;
  leftIndex = new IntermediateIndex();
  rightIndex = new KeyOnlyIntermediateIndex();
  distinct = new DistinctIndex();
  keyFunc:KeyFunction;

  constructor(public left:Node, public right:Node, public keyRegisters:Register[]) {
    super(left, right);
    this.keyFunc = IntermediateIndex.CreateKeyFunction(keyRegisters);
  }

  exec(context:EvaluationContext, input:Change, prefix:Prefix, transaction:number, round:number, results:Iterator<Prefix>, changes:Transaction):boolean {
    // debug("            antijoin:")
    return super.exec(context,input,prefix,transaction,round,results,changes);
  }

  onLeft(context:EvaluationContext, prefix:Prefix, transaction:number, round:number, results:Iterator<Prefix>):void {
    let key = this.keyFunc(prefix);
    let prefixRound = prefix[prefix.length - 2];
    let count = prefix[prefix.length - 1];
    this.leftIndex.insert(key, prefix);
    let diffs = this.rightIndex.iter(key, prefixRound);
    // debug("                left:", key, count, this.rightIndex.index[key] && copyArray(this.rightIndex.index[key]), prefix);
    if(!diffs) {
      // debug("                    left ->", key, count, diffs)
      return results.push(prefix);
    } else {
      let currentRound;
      while((currentRound = diffs.next()) !== undefined) {
        let result = copyArray(prefix, "AntiJoinResult");
        result[result.length - 2] = currentRound;
        result[result.length - 1] = diffs.count * count;
        context.tracer.capturePrefix(result);
        results.push(result);
        // debug("                    left ->", key, count, currentRound, result[result.length - 1])
      }
    }
  }

  onRight(context:EvaluationContext, prefix:Prefix, transaction:number, round:number, results:Iterator<Prefix>):void {
    let key = this.keyFunc(prefix);
    let prefixRound = prefix[prefix.length - 2];
    let count = prefix[prefix.length - 1];
    this.rightIndex.insert(key, prefix);
    let neue = new Iterator<[number, number]>();
    this.distinct.distinctKey(key, prefixRound, count, neue)
    let diffs = this.leftIndex.iter(key, prefixRound)
    let copy = (thing:any) => {
      let neue = copyHash(thing);
      for(let key in thing) {
        neue[key] = thing[key].slice();
      }
      return neue;
    }
    // debug("                right:", key, count, this.leftIndex.index[key] && copy(this.leftIndex.index[key]));
    // debug("                right distinct: ", this.distinct.index[key], neue);
    if(!diffs || !neue.length) return;
    let leftPrefix;
    let rightDelta;
    while(rightDelta = neue.next()) {
      let [rightRound, rightCount] = rightDelta;
<<<<<<< HEAD
      diffs = this.leftIndex.iter(key, prefixRound)!; // We already checked for this above.
=======
      diffs = this.leftIndex.iter(key, prefixRound)!;
>>>>>>> ba3294e5
      while(leftPrefix = diffs.next()) {
        let result = copyArray(leftPrefix, "AntiJoinResult");
        let maxRound = Math.max(diffs.round, rightRound);
        result[result.length - 2] = maxRound;
        result[result.length - 1] = rightCount * diffs.count * -1;
        context.tracer.capturePrefix(result);
        results.push(result);
        // debug("                    right ->", key, maxRound, rightCount, diffs.count, result[result.length - 1])
      }
    }
  }
}

export class AntiJoinPresolvedRight extends AntiJoin {
  traceType = TraceNode.AntiJoinPresolvedRight;
  exec(context:EvaluationContext, input:Change, prefix:Prefix, transaction:number, round:number, results:Iterator<Prefix>, changes:Transaction):boolean {
    let {left, right, leftResults, rightResults} = this;
    leftResults.clear();
    context.tracer.node(left, prefix);
    left.exec(context, input, prefix, transaction, round, leftResults, changes);
    context.tracer.pop(TraceFrameType.Node);
    rightResults.reset();
    let result;
    while((result = leftResults.next()) !== undefined) {
      this.onLeft(context, result, transaction, round, results);
    }
    while((result = rightResults.next()) !== undefined) {
      this.onRight(context, result, transaction, round, results);
    }
    return true;
  }
}

export class UnionFlow extends Node {
  traceType = TraceNode.Union;
  leftResults = new Iterator<Prefix>();
  branches:BinaryJoinRight[] = [];

  constructor(public left:Node, branches:Node[], public keyRegisters:Register[][], public registersToMerge:Register[]) {
    super();
    let ix = 0;
    for(let branch of branches) {
      this.branches.push(new BinaryJoinRight(left, branch, keyRegisters[ix], registersToMerge));
      ix++;
    }
  }

  exec(context:EvaluationContext, input:Change, prefix:Prefix, transaction:number, round:number, results:Iterator<Prefix>, changes:Transaction):boolean {
    let {left, leftResults} = this;
    leftResults.clear();
    context.tracer.node(left, prefix);
    left.exec(context, input, prefix, transaction, round, leftResults, changes);
    context.tracer.pop(TraceFrameType.Node);
    for(let node of this.branches) {
      node.leftResults = leftResults;
      context.tracer.node(node, prefix);
      node.exec(context, input, prefix, transaction, round, results, changes);
      context.tracer.pop(TraceFrameType.Node);
    }
    return true;
  }
}

export class ChooseFlow extends Node {
  traceType = TraceNode.Choose;
  leftResults = new Iterator<Prefix>();
  branches:BinaryJoinRight[] = [];
  branchResults:Iterator<Prefix>[] = [];

  constructor(public left:Node, initialBranches:Node[], public keyRegisters:Register[][], public registersToMerge:Register[]) {
    super();
    let {branches, branchResults} = this;
    let prev:Node|undefined;
    let ix = 0;
    for(let branch of initialBranches) {
      let join;
      if(prev) {
        let antijoin = new AntiJoinPresolvedRight(branch, prev, keyRegisters[ix]);
        join = new BinaryJoinRight(left, antijoin, keyRegisters[ix], registersToMerge);
        branches.push(join);
      } else {
        join = new BinaryJoinRight(left, branch, keyRegisters[ix], registersToMerge);
        branches.push(join);
      }
      branchResults.push(new Iterator<Prefix>());
      prev = join;
      ix++;
    }
  }

  exec(context:EvaluationContext, input:Change, prefix:Prefix, transaction:number, round:number, results:Iterator<Prefix>, changes:Transaction):boolean {
    let {tracer} = context;
    let {branchResults, branches, left, leftResults} = this;
    let prev:Iterator<Prefix>|undefined;
    let ix = 0;

    leftResults.clear();
    tracer.node(left, prefix);
    left.exec(context, input, prefix, transaction, round, leftResults, changes);
    tracer.pop(TraceFrameType.Node);
    for(let node of branches) {
      node.leftResults = leftResults;
      if(prev) {
        (node.right as AntiJoinPresolvedRight).rightResults = prev;
      }
      let branchResult = branchResults[ix];
      branchResult.clear();
      leftResults.reset();

      tracer.node(node, prefix);
      node.exec(context, input, prefix, transaction, round, branchResult, changes);
      tracer.pop(TraceFrameType.Node);

      leftResults.reset();
      let leftPrefix;
      while((leftPrefix = leftResults.next()) !== undefined) {
        tracer.node(node, prefix);
        node.exec(context, input, copyArray(leftPrefix, "ChooseLeftPrefixCopy"), transaction, round, branchResult, changes);
        tracer.pop(TraceFrameType.Node);
      }
      let result;
      while((result = branchResult.next()) !== undefined) {
        tracer.capturePrefix(result);
        results.push(result);
      }
      prev = branchResult;
      ix++;
    }
    return true;
  }
}

export class MergeAggregateFlow extends BinaryJoinRight {
  exec(context:EvaluationContext, input:Change, prefix:Prefix, transaction:number, round:number, results:Iterator<Prefix>, changes:Transaction):boolean {
    // debug("        AGG MERGE");
    let result;
    let {left, right, leftResults, rightResults} = this;
    leftResults.clear();
    left.exec(context, input, prefix, transaction, round, leftResults, changes);
    // debug("              left results: ", leftResults);

    // we run the left's results through the aggregate to capture all the aggregate updates
    rightResults.clear();
    while((result = leftResults.next()) !== undefined) {
      // debug("              left result: ", result.slice());
      right.exec(context, input, result, transaction, round, rightResults, changes);
    }

    // now we go through all the lefts and rights like normal
    leftResults.reset();
    while((result = leftResults.next()) !== undefined) {
      this.onLeft(context, result, transaction, round, results);
    }
    while((result = rightResults.next()) !== undefined) {
      this.onRight(context, result, transaction, round, results);
    }
    return true;
  }
}

export abstract class AggregateNode extends Node {
  traceType = TraceNode.Aggregate;
  groupKey:Function;
  projectKey:Function;
  groups:{[group:string]: {result:any[], [projection:string]: Multiplicity[]}} = {};
  resolved:RawValue[] = [];
  registerLookup:boolean[] = [];

  // @TODO: allow for multiple returns
  constructor(public groupRegisters:Register[], public projectRegisters:Register[], public inputs:(ID|Register)[], public results:Register[]) {
    super();
    this.groupKey = IntermediateIndex.CreateKeyFunction(groupRegisters);
    this.projectKey = IntermediateIndex.CreateKeyFunction(projectRegisters);
    for(let reg of groupRegisters) {
      this.registerLookup[reg.offset] = true;
    }
    for(let reg of results) {
      this.registerLookup[reg.offset] = true;
    }
  }

  groupPrefix(group:string, prefix:Prefix) {
    let projection = this.projectKey(prefix);
    let prefixRound = prefix[prefix.length - 2];
    let prefixCount = prefix[prefix.length - 1];
    let delta = 0;
    let found = this.groups[group];
    if(!found) {
      found = this.groups[group] = {result: []};
    }
    let counts = found[projection] || [];
    let totalCount = 0;

    let countIx = 0;
    for(let count of counts) {
      // we need the total up to our current round
      if(countIx > prefixRound) break;
      if(!count) continue;
      totalCount += count;
      countIx++;
    }
    if(totalCount && totalCount + prefixCount <= 0) {
      // subtract
      delta = -1;
    } else if(totalCount === 0 && totalCount + prefixCount > 0) {
      // add
      delta = 1;
    } else if(totalCount + prefixCount < 0) {
      // we have removed more values than exist?
      throw new Error("Negative total count for an aggregate projection");
    } else {
      // otherwise this change doesn't impact the projected count, we've just added
      // or removed a support.
    }
    counts[prefixRound] = (counts[prefixRound] || 0) + prefixCount;
    found[projection] = counts;
    return delta;
  }

  getResultPrefix(prefix:Prefix, result:ID, count:Multiplicity):Prefix {
    let neue = copyArray(prefix, "aggregateResult");
    neue[this.results[0].offset] = result;
    neue[neue.length - 1] = count;
    let ix = 0;
    while(ix < neue.length - 2) {
      if(!this.registerLookup[ix]) {
        neue[ix] = undefined;
      }
      ix++;
    }
    return neue;
  }

  resolve(prefix:Prefix):RawValue[] {
    let resolved = this.resolved;
    let ix = 0;
    for(let field of this.inputs) {
      if(isRegister(field)) {
        resolved[ix] = GlobalInterner.reverse(prefix[field.offset]);
      } else {
        resolved[ix] = GlobalInterner.reverse(field);
      }
      ix++;
    }
    return resolved;
  }

  stateToResult(state:any):ID {
    let current = this.getResult(state);
    return GlobalInterner.intern(current);
  }

  exec(context:EvaluationContext, input:Change, prefix:Prefix, transaction:number, round:number, results:Iterator<Prefix>, changes:Transaction):boolean {
    let group = this.groupKey(prefix);
    let prefixRound = prefix[prefix.length - 2];
    let delta = this.groupPrefix(group, prefix);
    let op = this.add;
    if(!delta) return false;
    if(delta < 0) op = this.remove;

    let groupStates = this.groups[group].result;
    let currentState = groupStates[prefixRound];
    if(!currentState) {
      // otherwise we have to find the most recent result that we've seen
      for(let ix = 0, len = Math.min(groupStates.length, prefixRound); ix < len; ix++) {
        let current = groupStates[ix];
        if(current === undefined) continue;
        currentState = copyHash(current, "AggregateState");
      }
    }
    let resolved = this.resolve(prefix);
    let start = prefixRound;
    groupStates[prefixRound] = currentState;
    if(!currentState) {
      currentState = groupStates[prefixRound] = op(this.newResultState(), resolved);
      let cur = this.getResultPrefix(prefix, this.stateToResult(currentState), 1);
      results.push(cur);
      start = prefixRound + 1;
    }
    for(let ix = start, len = Math.max(groupStates.length, prefixRound + 1); ix < len; ix++) {
      let current = groupStates[ix];
      if(current === undefined) continue;

      let prevResult = this.getResultPrefix(prefix, this.stateToResult(current), -1);
      current = groupStates[prefixRound] = op(current, resolved);
      let neueResult = this.getResultPrefix(prefix, this.stateToResult(current), 1);
      results.push(prevResult);
      results.push(neueResult);
    }
    return true;
  }

  abstract add(state:any, resolved:RawValue[]):any;
  abstract remove(state:any, resolved:RawValue[]):any;
  abstract getResult(state:any):RawValue;
  abstract newResultState():any;

}

type SumAggregateState = {total:number};
export class SumAggregate extends AggregateNode {
  add(state:SumAggregateState, resolved:RawValue[]):any {
    state.total += resolved[0] as number;
    return state;
  }
  remove(state:SumAggregateState, resolved:RawValue[]):any {
    state.total -= resolved[0] as number;
    return state;
  }
  getResult(state:SumAggregateState):RawValue {
    return state.total;
  }
  newResultState():SumAggregateState {
    return {total: 0};
  };
}


//------------------------------------------------------------------------------
// Block
//------------------------------------------------------------------------------

export class Block {
  constructor(public name:string, public nodes:Node[], public totalRegisters:number) {}

  // We're going to essentially double-buffer the result arrays so we can avoid allocating in the hotpath.
  results = new Iterator<Prefix>();
  initial:Prefix = createArray();
  protected nextResults = new Iterator<Prefix>();

  exec(context:EvaluationContext, input:Change, transaction:Transaction):boolean {
    let blockState = ApplyInputState.none;
    this.results.clear();
    this.results.push(this.initial);
    for(let ix = 0; ix < this.totalRegisters + 2; ix++) {
      this.initial[ix] = undefined as any;
    }
    this.nextResults.clear();
    let prefix;
    // We populate the prefix with values from the input change so we only derive the
    // results affected by it.
    for(let node of this.nodes) {
      while((prefix = this.results.next()) !== undefined) {
        context.tracer.node(node, prefix);
        let valid = node.exec(context, input, prefix, transaction.transaction, transaction.round, this.nextResults, transaction);
        context.tracer.pop(TraceFrameType.Node);
        if(!valid) {
          return false;
        }
      }
      let tmp = this.results;
      this.results = this.nextResults;
      this.nextResults = tmp;
      // if(this.results.length) {
      //   console.log("  Triggered ", this.name);
      // }
      // @NOTE: We don't really want to shrink this array probably.
      this.nextResults.clear();
    }

    return true;
  }
}

//------------------------------------------------------------------------g1------
// EvaluationContext
//------------------------------------------------------------------------------

export class EvaluationContext {
  distinctIndex = new DistinctIndex();
  intermediates:{[key:string]: IntermediateIndex} = {};
  exportIndex:{[beav:string]: number} = {};
  tracer:Tracer;

  constructor(public index:Index) {
   this.tracer = new Tracer(this);
  }
}

//------------------------------------------------------------------------------
// Transaction
//------------------------------------------------------------------------------

export type ExportHandler = (blockChanges:{[id:number]: Change[]|undefined}) => void;

export class Transaction {
  round = -1;
  changes:Change[] = []
  lastFrame = 0;
  protected outputs = new Iterator<Change>();
  protected roundChanges:Change[][] = [];
  protected frameCommits:Change[] = [];
  protected framePartialCommits:RemoveVsChange[] = [];
  protected exportedChanges:{[blockId:number]: Change[]} = {};
  constructor(public context:EvaluationContext, public transaction:number, public blocks:Block[], protected exportHandler?:ExportHandler) {
    context.tracer.transaction(transaction);
  }

  output(context:EvaluationContext, change:Change) {
    // debug("        E~", change.toString(), context.tracker.activeBlock);
    let {outputs} = this;
    let {distinctIndex, tracer} = context;
    tracer.maybeOutput(change);
    outputs.clear();
    distinctIndex.distinct(change, outputs);
    tracer.postDistinct();
    outputs.reset();
    let output;
    while(output = outputs.next()) {
      tracer.output(output);
      // debug("          <-", output.toString())
      let cur = this.roundChanges[output.round] || createArray("roundChangesArray");
      cur.push(output);
      this.roundChanges[output.round] = cur;
    }
    tracer.pop(TraceFrameType.MaybeOutput);
  }

  commit(context:EvaluationContext, change:Change) {
    context.tracer.commit(change);
    let {outputs} = this;
    if(change instanceof RemoveVsChange) {
      this.framePartialCommits.push(change);
    } else {
      this.frameCommits.push(change);
    }
    // debug("          <-!", change.toString())
  }

  export(context:EvaluationContext, blockId:number, change:Change) {
    let {e, a, v, count} = change;
    let beav = `${blockId}|${e}|${a}|${v}`;
    let old = context.exportIndex[beav] || 0;
    let neue = old + count;
    let delta = 0;

    // Once you go negative you don't go back.
    if(old === 0 && neue > 0) delta = 1;
    else if(old > 0 && neue === 0) delta = -1;

    if(old < 0 || neue < 0) throw new Error("Insane in the exportIndex");
    context.exportIndex[beav] = neue;

    if(delta) {
      let exportedChange = new Change(e, a, v, change.n, this.transaction, 0, delta);
      if(!this.exportedChanges[blockId]) this.exportedChanges[blockId] = [exportedChange];
      else this.exportedChanges[blockId].push(exportedChange);
    }
  }

  protected prepareRound(context:EvaluationContext, changeIx:number) {
    let {roundChanges, changes} = this;
    let next = changes[changeIx];
    let maxRound = roundChanges.length;
    let oldLength = changes.length;
    if(!next && this.round < maxRound) {
      for(let ix = this.round + 1; ix < maxRound; ix++) {
        let nextRoundChanges = roundChanges[ix];
        if(nextRoundChanges) {
          this.collapseMultiplicity(nextRoundChanges, changes);

          // If we've got new changes to go through, we're done
          if(oldLength < changes.length) return;
        }
      }
    }
    let {frameCommits, framePartialCommits} = this;
    if(!next && (frameCommits.length || framePartialCommits.length)) {
      for(let commit of framePartialCommits) {
        commit.toRemoveChanges(context, frameCommits);
      }

      let collapsedCommits:Change[] = [];
      this.collapseCommits(this.frameCommits, collapsedCommits);
      let collapsedChanges:Change[] = [];
      this.collapseMultiplicity(collapsedCommits, collapsedChanges);

      if(collapsedChanges.length) {
        context.tracer.frame(collapsedChanges);
        this.lastFrame = this.changes.length;
        this.round = -1;
        this.roundChanges = [];
        this.frameCommits = [];
        this.framePartialCommits = [];
        for(let commit of collapsedChanges) {
          if(commit.count > 0) commit.count = Infinity;
          else if(commit.count < 0) commit.count = -Infinity;
          // debug("    ->! ", commit.toString())
          this.output(context, commit);
        }
        this.prepareRound(context, changeIx);
        // debug(" ---------------- NEW FRAME -------------------")
      }
    }
  }

  protected collapseCommits(changes:Change[], results:Change[] /* output */) {
    // We sort the changes to group all the same EAVs together.
    changes.sort((a,b) => {
      let nodeDiff = a.n - b.n;
      if(!nodeDiff) {
        let eDiff = a.e - b.e;
        if(!eDiff) {
          let aDiff = a.a - b.a;
          if(!aDiff) {
            let vDiff = a.v - b.v;
            return vDiff;
          }
          return aDiff;
        }
        return eDiff;
      }
      return nodeDiff;
    });
    let changeIx = 0;
    for(let changeIx = 0; changeIx < changes.length; changeIx++) {
      let current = changes[changeIx];
      let currentType = current instanceof RemoveChange ? true : false;
      if(currentType) {
        current = new RemoveChange(current.e, current.a, current.v, current.n, current.transaction, current.round, current.count);
      } else {
        current = new Change(current.e, current.a, current.v, current.n, current.transaction, current.round, current.count);
      }

      // Collapse each subsequent matching EAV's multiplicity into the current one's.
      while(changeIx + 1 < changes.length) {
        let next = changes[changeIx + 1];
        if(current.n === next.n && next.e == current.e && next.a == current.a && next.v == current.v) {
          current.count += next.count;
          changeIx++;
        } else {
          break;
        }
      }

      current.round = 0;
      if(currentType && current.count < 0) {
        results.push(current);
      } else if(!currentType && current.count > 0) {
        results.push(current);
      }
    }

    return results;
  }

  protected collapseMultiplicity(changes:Change[], results:Change[] /* output */, createNew = false) {
    // We sort the changes to group all the same EAVs together.
    changes.sort((a,b) => {
      let eDiff = a.e - b.e;
      if(!eDiff) {
        let aDiff = a.a - b.a;
        if(!aDiff) {
          return a.v - b.v;
        }
        return aDiff;
      }
      return eDiff;
    });
    let changeIx = 0;
    for(let changeIx = 0; changeIx < changes.length; changeIx++) {
      let current = changes[changeIx];
      if(createNew) {
        current = new Change(current.e, current.a, current.v, current.n, current.transaction, current.round, current.count);
      }

      // Collapse each subsequent matching EAV's multiplicity into the current one's.
      while(changeIx + 1 < changes.length) {
        let next = changes[changeIx + 1];
        if(next.e == current.e && next.a == current.a && next.v == current.v) {
          current.count += next.count;
          changeIx++;
        } else {
          break;
        }
      }
      if(current.count !== 0) results.push(current);
    }

    return results;
  }

  exec(context:EvaluationContext) {
    let {changes, roundChanges} = this;
    let {index, tracer} = context;
    tracer.frame([]);
    // console.log("T", this.transaction)
    let total = 0;
    let frames = 0;
    let changeIx = 0;
    this.prepareRound(context, changeIx);
    while(changeIx < changes.length) {
      let change = changes[changeIx];
      tracer.input(change);
      total++;
      if(total > 10000) {
        console.error("bad");
        break;
      }
      if(this.round !== 0 && change.round === 0) {
        frames++;
        if(frames > 4) {
          console.error("Failed to terminate");
          break;
        }
      }
      this.round = change.round;
      // debug("Round:", this.round);
      // debug("  <- ", change.toString())
      for(let block of this.blocks) {
        tracer.block(block.name);
        //debug("    ", block.name);
        block.exec(context, change, this);
        tracer.pop(TraceFrameType.Block);
      }

      // debug("");
      index.insert(change);

      tracer.pop(TraceFrameType.Input);
      changeIx++;
      this.prepareRound(context, changeIx);
    }

    // console.log(context);

    let exportingBlocks = Object.keys(this.exportedChanges);
    if(exportingBlocks.length) {
      if(!this.exportHandler) throw new Error("Unable to export changes without export handler.");

      for(let blockId of exportingBlocks) {
        let exports = createArray("exportsArray");
        this.collapseMultiplicity(this.exportedChanges[+blockId], exports);
        this.exportedChanges[+blockId] = exports;
      }
      this.exportHandler(this.exportedChanges);
    }

    // Once the transaction is effectively done, we need to clean up after ourselves. We
    // arena allocated a bunch of IDs related to function call outputs, which we can now
    // safely release.
    GlobalInterner.releaseArena("functionOutput");
    tracer.pop(TraceFrameType.Transaction);
  }
}

// window["counts"] = {};<|MERGE_RESOLUTION|>--- conflicted
+++ resolved
@@ -2248,11 +2248,7 @@
     let rightDelta;
     while(rightDelta = neue.next()) {
       let [rightRound, rightCount] = rightDelta;
-<<<<<<< HEAD
       diffs = this.leftIndex.iter(key, prefixRound)!; // We already checked for this above.
-=======
-      diffs = this.leftIndex.iter(key, prefixRound)!;
->>>>>>> ba3294e5
       while(leftPrefix = diffs.next()) {
         let result = copyArray(leftPrefix, "AntiJoinResult");
         let maxRound = Math.max(diffs.round, rightRound);
