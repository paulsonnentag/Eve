--- conflicted
+++ resolved
@@ -1722,8 +1722,6 @@
     GlobalInterner.releaseArena("functionOutput");
   }
 }
-<<<<<<< HEAD
-=======
 
 //------------------------------------------------------------------------------
 // Exporter
@@ -1766,4 +1764,3 @@
     }
   }
 }
->>>>>>> 9a53b223
