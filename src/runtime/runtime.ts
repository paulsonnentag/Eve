--- conflicted
+++ resolved
@@ -2401,14 +2401,8 @@
     }
 
     for(let node of branches) {
-<<<<<<< HEAD
-      let lastLeft = node.leftResults;
-      let lastRight;
-      node.leftResults = leftResults;
-=======
       let lastLeft;
       let lastRight;
->>>>>>> cb72c257
       if(prev) {
         let binaryJoin = node.left as BinaryJoinRight;
         lastRight = node.rightResults;
@@ -2428,17 +2422,12 @@
       tracer.pop(TraceFrameType.Node);
 
       if(prev) {
-<<<<<<< HEAD
-        let antiJoin = node.right as AntiJoinPresolvedRight;
-        // We must have gotten this from this antijoin above, so we know it's defined.
-        antiJoin.rightResults = lastRight!;
-=======
         let binaryJoin = node.left as BinaryJoinRight;
-        node.rightResults = lastRight;
+        // @NOTE: We know lastRight was set from this AntiJoin's previous right.
+        node.rightResults = lastRight!;
         binaryJoin.leftResults = lastLeft;
       } else {
         node.leftResults = lastLeft;
->>>>>>> cb72c257
       }
       leftCopy.reset();
       while((leftPrefix = leftCopy.next()) !== undefined) {
