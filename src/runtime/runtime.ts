--- conflicted
+++ resolved
@@ -2470,11 +2470,7 @@
   commit(context:EvaluationContext, change:Change) {
     let {outputs} = this;
     this.frameCommits.push(change);
-<<<<<<< HEAD
     //debug("          <-!", change.toString())
-=======
-      debug("          <-!", change.toString())
->>>>>>> 11395062
   }
 
   export(blockId:number, change:Change) {
@@ -2522,10 +2518,7 @@
         for(let commit of collapsedChanges) {
           if(commit.count > 0) commit.count = 1;
           else if(commit.count < 0) commit.count = -1;
-<<<<<<< HEAD
-=======
-          debug("    ->! ", commit.toString())
->>>>>>> 11395062
+          //debug("    ->! ", commit.toString())
           this.output(context, commit);
         }
         this.prepareRound(context, changeIx);
