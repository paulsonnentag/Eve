//@FIXME: This doesn't currently handle chooses/unions that rely on eachother.

//--------------------------------------------------------------------
// Javascript DSL for writing Eve programs
//--------------------------------------------------------------------

import {RawValue, Change, RawEAV, RawEAVC, Register, isRegister, GlobalInterner, ID, concatArray} from "./runtime";
import * as Runtime from "./runtime";
import * as indexes from "./indexes";
import {Watcher, Exporter, DiffConsumer, ObjectConsumer, RawRecord} from "../watchers/watcher";
import "./stdlib";

const UNASSIGNED = -1;

// There don't seem to be TypeScript definitions for these by default,
// so here we are.
declare var Proxy:new (obj:any, proxy:any) => any;

function isArray<T>(v:any): v is Array<T> {
  return v && v.constructor === Array;
}

function macro<FuncType extends Function>(func:FuncType, transform:(code:string, args:string[], name:string) => string):FuncType {
  let code = func.toString();
  // trim the function(...) { from the start and capture the arg names

  let name:string = "";
  code = code.replace(/function\s*(\w*)\s*/, (str:string, funcName:string) => {
    name = funcName;
    return "";
  })

  let functionArgs:string[] = [];
  code = code.replace(/\((.*)\)\s*\{/m, function(str:string, args:string) {
    functionArgs.push.apply(functionArgs, args.split(",").map((str) => str.trim()));
    return "";
  });
  // trim the final } since we removed the function bit
  code = code.substring(0, code.length - 1);
  code = transform(code, functionArgs, name);

  let neueFunc = (new Function(`
    return function ${name}(${functionArgs.join(", ")}) {
      ${code}
    };
  `))() as FuncType;

  return neueFunc;
}

//--------------------------------------------------------------------
// Reference
//--------------------------------------------------------------------

type Value = Reference|RawValue;
type ProxyReference = any;

function isRawValue(v:any): v is RawValue {
  return (typeof v === "string" || typeof v === "number");
}

function isReference(v:any): v is Reference {
  return (v instanceof Reference);
}

type Owner = any;

export class Reference {
  static ReferenceID = 0;
  static create(context:ReferenceContext, value?:Owner|RawValue) {
    if(typeof value !== "object") {
      let neue = new Reference(context);
      if(value !== undefined) context.equality(neue, value);
      return neue;
    }
    return new Reference(context, value);
  }

  __ID = Reference.ReferenceID++;

  constructor(public __context:ReferenceContext, public __owner?:Owner) {
    let proxied = this.__proxy();
    __context.register(proxied);
    return proxied;
  }

  add(attribute:Value, value:Value|Value[]):Reference {
    if(this.__owner instanceof Record) {
      // we only allow you to call add at the root context
      if(this.__context.parent) throw new Error("Add can't be called in a sub-block");
      this.__owner.add(this.__context, attribute, value);
      return this;
    } else {
      throw new Error("Can't call add on a non-record");
    }
  }

  // @TODO: allow free A's and V's here
  remove(attribute:Value, value:Value|Value[]):Reference {
    if(this.__owner instanceof Record) {
      // we only allow you to call remove at the root context
      if(this.__context.parent) throw new Error("Add can't be called in a sub-block");
      this.__owner.remove(this.__context, attribute, value);
      return this;
    } else {
      throw new Error("Can't call add on a non-record");
    }
  }

  __proxy() {
    return new Proxy(this, {
      get: (obj:any, prop:string) => {
        if(obj[prop] !== undefined) return obj[prop];
        if(typeof prop === "symbol") return () => {
          return "uh oh";
        }

        let active = this.__context.getActive();
        if(!active) {
          return;
        }

        if(!this.__owner) {
          throw new Error("Cannot access a property of a static value");
        }

        return this.__owner.access(this.__context, active, prop);
      },

      set: (obj:any, prop:string, value:any) => {
        if(obj[prop] !== undefined) {
          obj[prop] = value;
          return true;
        }
        throw new Error("Cannot set a value on a reference")
      }
    });
  }
}

//--------------------------------------------------------------------
// ReferenceContext
//--------------------------------------------------------------------

export class ReferenceContext {
  static stack:ReferenceContext[] = [];
  static push(context:ReferenceContext) {
    ReferenceContext.stack.push(context);
  }
  static pop() {
    ReferenceContext.stack.pop();
  }

  flow: LinearFlow;
  references:Reference[] = [];
  equalities:Value[][] = [];
  referenceValues: (Register|RawValue)[] = [];
  totalRegisters = 0;
  maxRegisters = 0;

  constructor(public parent?:ReferenceContext, flow?:LinearFlow) {
    this.flow = flow || new LinearFlow((x:LinearFlow) => []);
  }

  register(ref:Reference) {
    // if this reference is not owned by this context, we have to walk up the context
    // stack and register this for our parents until we find a layer that *does* own it
    // so that it can be considered an input to that context.
    let {parent} = this;
    if(!this.owns(ref) && parent) {
      while(parent && parent !== ref.__context) {
        parent.register(ref);
        parent = parent.parent;
      }
    }
    if(!this.owns(ref) && parent !== ref.__context) {
      console.error("Reference with no owner in the parent stack: ", ref);
      throw new Error("Reference with no owner in the parent stack")
    }

    if(!this.references[ref.__ID]) this.references[ref.__ID] = ref;
    else if(this.references[ref.__ID] !== ref) throw new Error("Different references with the same ID");
  }

  equality(a:Value, b:Value) {
    if(a instanceof Reference) {
      this.register(a);
    }
    if(b instanceof Reference) {
      this.register(b);
    }
    this.equalities.push([a,b]);
  }

  getActive():ReferenceContext {
    return ReferenceContext.stack[ReferenceContext.stack.length - 1];
  }

  owns(ref:Reference) {
    return ref.__context === this;
  }

  getValue(ref:Reference|RawValue, orGenerateRegister?:boolean):Register|RawValue {
    if(isRawValue(ref)) return ref;
    let val = this.referenceValues[ref.__ID];
    if(val === undefined) {
      if(!this.owns(ref) && this.parent) return this.parent.getValue(ref);
      if(orGenerateRegister) {
        val = new Register(UNASSIGNED);
        this.referenceValues[ref.__ID] = val;
      }
    }
    if(val === undefined) throw new Error("Unable to resolve reference: " + ref.__ID);
    return val;
  }

  interned(ref:Reference|RawValue):Register|ID {
    let value = this.getValue(ref);
    if(isRawValue(value)) return GlobalInterner.intern(value);
    return value;
  }

  maybeInterned(ref:Reference|RawValue|undefined):Register|ID|undefined {
    if(ref === undefined) return;
    let value = this.getValue(ref);
    if(isRawValue(value)) return GlobalInterner.intern(value);
    return value;
  }

  selectReference(ref:Reference, ref2:Reference) {
    if(!this.owns(ref) && !this.owns(ref2)) {
      if(ref.__ID < ref2.__ID) return ref2;
      return ref;
    }
    if(!this.owns(ref)) return ref;
    if(!this.owns(ref2)) return ref2;
    if(ref.__ID < ref2.__ID) return ref2;
    return ref;
  }

  unify() {
    let {equalities} = this;
    let values:(Register | RawValue)[] = this.referenceValues;
    let changed = equalities.length > 0;

    let round = 0;
    let maxRound = Math.pow(this.equalities.length + 1, 2);
    for(let ref of this.references) {
      if(!ref) continue;
      this.getValue(ref, true);
    }
    while(changed && round < maxRound) {
      round++;
      changed = false;
      for(let [a, b] of equalities) {
        let aValue = isReference(a) ? this.getValue(a, true) : a;
        let bValue = isReference(b) ? this.getValue(b, true) : b;
        let neueA = aValue;
        let neueB = bValue;

        if(isReference(a) && isReference(b)) {
          if(this.selectReference(a, b) === b) {
            neueA = bValue;
          } else {
            neueB = aValue;
          }
        } else if(isReference(a)) {
          neueA = bValue;
        } else if(isReference(b)) {
          neueB = aValue;
        } else if(a !== b) {
          throw new Error(`Attempting to unify two disparate static values: \`${a}\` and \`${b}\``);
        }

        if(aValue !== neueA) {
          values[(a as Reference).__ID] = neueA;
          changed = true;
        }
        if(bValue !== neueB) {
          values[(b as Reference).__ID] = neueB;
          changed = true;
        }
      }
    }
    if(round >= maxRound) {
      throw new Error("Unable to unify variables. This is almost certainly an implementation error.");
    }
    this.assignRegisters()
  }

  getMoves() {
    let moves = [];
    for(let ref of this.references) {
      if(ref === undefined || this.owns(ref)) continue;
      let local = this.getValue(ref);
      let parent = ref.__context.getValue(ref);
      if(local !== parent) {
        moves.push(new Move(this, ref));
      }
    }
    return moves;
  }

  getInputReferences():Reference[] {
    let refs = [];
    for(let reference of this.references) {
      if(!reference || this.owns(reference)) continue;
      refs.push(reference);
    }
    return refs;
  }

  getInputRegisters():Register[] {
    return this.getInputReferences().map((v) => this.getValue(v)).filter(isRegister) as Register[];
  }

  updateMaxRegisters(maybeMax:number) {
    let parent:ReferenceContext|undefined = this;
    while(parent) {
      parent.maxRegisters = Math.max(parent.maxRegisters, maybeMax);
      parent = parent.parent;
    }
  }

  assignRegisters() {
    let startIx = this.parent ? this.parent.totalRegisters : 0;
    for(let ref of this.references) {
      if(ref === undefined) continue;
      let local = this.getValue(ref);
      if(isRegister(local)) {
        if(local.offset >= startIx) throw new Error("Trying to assign a register that already has a higher offset");
        if(local.offset === UNASSIGNED) {
          local.offset = startIx++;
        }
      }
    }
    this.totalRegisters = startIx;
    this.updateMaxRegisters(startIx);
  }
}

//--------------------------------------------------------------------
// Linear Flow
//--------------------------------------------------------------------

type Node = Record | Insert | Fn | Not | Choose | Union | Aggregate | Lookup | Move;
export type LinearFlowFunction = (self:LinearFlow) => (Value|Value[])
type RecordAttributes = {[key:string]:Value|Value[]}
type FlowRecordArg = string | RecordAttributes

class FlowLevel {
  records:Record[] = [];
  lookups:Lookup[] = [];
  functions:Fn[] = [];
  aggregates:Aggregate[] = [];
  inserts:Insert[] = [];
  nots:Not[] = [];
  chooses:Choose[] = [];
  unions:Union[] = [];
  moves:Move[] = [];

  collect(node:Node) {
    if(node instanceof Insert) {
      this.inserts.push(node);
    } else if(node instanceof Record) {
      this.records.push(node);
    } else if(node instanceof Lookup) {
      this.lookups.push(node);
    } else if(node instanceof Fn) {
      this.functions.push(node);
    } else if(node instanceof Aggregate) {
      this.aggregates.push(node);
    } else if(node instanceof Not) {
      this.nots.push(node);
    } else if(node instanceof Choose) {
      this.chooses.push(node);
    } else if(node instanceof Union) {
      this.unions.push(node);
    } else if(node instanceof Move) {
      this.moves.push(node);
    } else {
      console.error("Don't know how to collect this type of node: ", node);
      throw new Error("Unknown node type sent to collect");
    }
  }

  findReference(node:any) {
    let ref = node.reference();
    let items;
    if(node instanceof Record) {
      items = this.records;
    } else {
      console.error("Don't know how to lookup a: ", node);
      throw new Error("Unknown node type sent to findReference");
    }
    for(let item of items) {
      if(item.reference() === ref) return item;
    }
  }

  toConstraints(injections:Node[]) {
    let items:(Record|Fn|Lookup)[] = [];
    concatArray(items, injections);
    concatArray(items, this.functions);
    concatArray(items, this.records);
    concatArray(items, this.lookups);
    concatArray(items, this.moves);
    return items;
  }

  compile(nodes:Runtime.Node[], injections:Node[], toPass:Node[]):Runtime.Node[] {
    let items = this.toConstraints(injections);
    let constraints:Runtime.Constraint[] = [];
    for(let toCompile of items) {
      let compiled = toCompile.compile();
      for(let item of compiled) {
        constraints.push(item as Runtime.Constraint);
      }
    }

    let join:Runtime.Node;
    if(!nodes.length && constraints.length) {
      join = new Runtime.JoinNode(constraints);
    } else if(constraints.length) {
      join = new Runtime.DownstreamJoinNode(constraints);
    } else if(nodes.length) {
      join = nodes.pop() as Runtime.Node;
    } else {
      throw new Error("Query with zero constraints.")
    }

    // @NOTE: We need to unify all of our sub-blocks along with ourselves
    //        before the root node can allocate registers.
    for(let not of this.nots) {
      // All sub blocks take their parents' items and embed them into
      // the sub block. This is to make sure that the sub only computes the
      // results that might actually join with the parent instead of the possibly
      // very large set of unjoined results. This isn't guaranteed to be optimal
      // and may very well cause us to do more work than necessary. For example if
      // the results of the inner join with many outers, we'll still enumerate the
      // whole set. This *may* be necessary for getting the correct multiplicities
      // anyways, so this is what we're doing.
      let notNodes = not.compile(toPass.concat(items));
      // @TODO: once we have multiple nodes in a not (e.g. aggs, or recursive not/choose/union)
      // this won't be sufficient.
      let notJoinNode = notNodes[0];
      join = new Runtime.AntiJoin(join, notJoinNode, not.getInputRegisters())
    }

    for(let choose of this.chooses) {
      // For why we pass items down, see the comment about not
      let node = choose.compile(toPass.concat(items));
      join = new Runtime.BinaryJoinRight(join, node, choose.getInputRegisters());
    }

    for(let union of this.unions) {
      // For why we pass items down, see the comment about not
      let node = union.compile(toPass.concat(items));
      join = new Runtime.BinaryJoinRight(join, node, union.getInputRegisters());
    }

    for(let aggregate of this.aggregates) {
      let aggregateNode = aggregate.compile();
      join = new Runtime.MergeAggregateFlow(join, aggregateNode, aggregate.getInputRegisters(), aggregate.getOutputRegisters());
    }

    nodes.push(join)
    return nodes;
  }

  split():FlowLevel[] {
    let maxLevel = 0;
    // if a register can be filled from the database, it doesn't need to be up-leveled,
    // since we always have a value for it from the beginning. Let's find all of those
    // registers so we can ignore them in our functions
    let databaseSupported = concatArray([], this.records);
    concatArray(databaseSupported, this.lookups);
    let supported:boolean[] = [];
    for(let item of this.records) {
      let registers = item.getRegisters();
      for(let register of registers) {
        supported[register.offset] = true;
      }
    }

    // choose, union, and aggregates can cause us to need multiple levels
    // if there's something that relies on an output from one of those, it
    // has to come in a level after that thing is computed.
    let changed = false;
    let leveledRegisters:{[offset:number]: {level:number, providers:any[]}} = {};
    let providerToLevel:{[id:number]: number} = {};
    let items = concatArray([], this.chooses);
    concatArray(items, this.unions);
    concatArray(items, this.aggregates);
    for(let item of items) {
      for(let result of item.getOutputRegisters()) {
        let offset = result.offset;
        if(!supported[offset]) {
          let found = leveledRegisters[offset];
          if(!found) {
            found = leveledRegisters[offset] = {level: 1, providers: []};
          }
          leveledRegisters[offset].providers.push(item);
          providerToLevel[item.ID] = 1;
          changed = true;
          maxLevel = 1;
        }
      }
    }
    // go through all the functions, nots, chooses, and unions to see if they rely on
    // a register that has been leveled, if so, they need to move to a level after
    // the provider's heighest
    concatArray(items, this.functions);
    concatArray(items, this.nots);
    concatArray(items, this.moves);
    let remaining = items.length;
    while(changed && remaining > -1) {
      changed = false;
      for(let item of items) {
        remaining--;
        if(!item) continue;

        let changedProvider = false;
        let providerLevel = providerToLevel[item.ID] || 0;
        for(let input of item.getInputRegisters()) {
          let inputInfo = leveledRegisters[input.offset];
          if(inputInfo && inputInfo.level > providerLevel) {
            changedProvider = true;
            providerLevel = inputInfo.level + 1;
          }
        }

        if(changedProvider) {
          providerToLevel[item.ID] = providerLevel;
          // level my outputs
          for(let output of item.getOutputRegisters()) {
            if(supported[output.offset]) continue;
            let outputInfo = leveledRegisters[output.offset];
            if(!outputInfo) {
              outputInfo = leveledRegisters[output.offset] = {level:0, providers:[]};
            }
            if(outputInfo.providers.indexOf(item) === -1) {
              outputInfo.providers.push(item);
            }
            if(outputInfo.level < providerLevel) {
              outputInfo.level = providerLevel;
            }
          }
          maxLevel = Math.max(maxLevel, providerLevel);
          changed = true;
        }
      }
    }

    if(remaining === -1) {
      // we couldn't stratify
      throw new Error("Unstratifiable program: cyclic dependency");
    }

    // now we put all our children into a series of objects that
    // represent each level
    let levels:FlowLevel[] = [];
    for(let ix = 0; ix <= maxLevel; ix++) {
      levels[ix] = new FlowLevel();
    }

    // all database scans are at the first level
    for(let record of this.records) {
      levels[0].records.push(record);
    }
    for(let lookup of this.lookups) {
      levels[0].lookups.push(lookup);
    }

    // functions/nots/chooses/unions can all be in different levels
    for(let not of this.nots) {
      let level = providerToLevel[not.ID] || 0;
      levels[level].nots.push(not);
    }

    for(let func of this.functions) {
      if(!func) continue;
      let level = providerToLevel[func.ID] || 0;
      levels[level].functions.push(func);
    }

    for(let choose of this.chooses) {
      let level = providerToLevel[choose.ID] || 0;
      levels[level].chooses.push(choose);
    }

    for(let union of this.unions) {
      let level = providerToLevel[union.ID] || 0;
      levels[level].unions.push(union);
    }

    for(let aggregate of this.aggregates) {
      let level = providerToLevel[aggregate.ID] || 0;
      levels[level].aggregates.push(aggregate);
    }

    for(let move of this.moves) {
      let level = providerToLevel[move.ID] || 0;
      levels[level].moves.push(move);
    }

    return levels;
  }
}

class DSLBase {
  static CurrentID = 1;
  ID = DSLBase.CurrentID++;
}

class LinearFlow extends DSLBase {
  context:ReferenceContext;
  collector:FlowLevel = new FlowLevel();
  levels:FlowLevel[] = [];
  results:Value[];
  parent:LinearFlow|undefined;

  constructor(func:LinearFlowFunction, parent?:LinearFlow) {
    super();
    let parentContext = parent ? parent.context : undefined;
    this.parent = parent;
    this.createLib();
    this.context = new ReferenceContext(parentContext, this);
    let transformed = func;
    if(!parent) {
      transformed = this.transform(func);
    }
    ReferenceContext.push(this.context);
    let results = transformed(this);
    if(isArray(results)) this.results = results;
    else if(results === undefined) this.results = [];
    else this.results = [results];
    ReferenceContext.pop();
  }

  //------------------------------------------------------------------
  // Create lib
  //------------------------------------------------------------------

  lib: any;
  createLib() {
    let lib:any = {};
    let registered = Runtime.FunctionConstraint.registered;
    for(let name in registered) {
      let parts = name.replace(/\/\//gi, "/slash").split("/").map((v) => v === "slash" ? "/" : v);
      let final = parts.pop();
      let found = lib;
      for(let part of parts) {
        let next = found[part];
        if(!next) next = found[part] = {};
        found = next;
      }
      found[final!] = (...args:any[]) => {
        let fn = new Fn(this.context.getActive(), name, args);
        return fn.reference();
      }

    }
    this.lib = lib;
  }

  //------------------------------------------------------------------
  // Collector interactions
  //------------------------------------------------------------------

  collect(node:Node) {
    this.collector.collect(node);
  }

  findReference(node:Node) {
    this.collector.findReference(node);
  }

  //------------------------------------------------------------------
  // Inputs/outputs
  //------------------------------------------------------------------

  getInputRegisters() {
    return this.context.getInputRegisters();
  }

  //------------------------------------------------------------------
  // End user API
  //------------------------------------------------------------------

  find = (...args:FlowRecordArg[]):ProxyReference => {
    let tags = args;
    let attributes = tags.pop();
    if(typeof attributes === "string") {
      tags.push(attributes);
      attributes = undefined;
    }
    let active = this.context.getActive();
    let record = new Record(active, tags as string[], attributes);
    return record.reference();
  }

  lookup = (record:Value): {attribute:ProxyReference, value:ProxyReference} => {
    let active = this.context.getActive();
    let lookup = new Lookup(active, record);
    return lookup.output();
  }

  record = (...args:FlowRecordArg[]):ProxyReference => {
    let tags = args;
    let attributes = tags.pop();
    if(typeof attributes === "string") {
      tags.push(attributes);
      attributes = undefined;
    }
    let active = this.context.getActive();
    let insert = new Insert(active, tags as string[], attributes);
    return insert.reference();
  }

  not = (func:Function):void => {
    let active = this.context.getActive();
    let not = new Not(func as LinearFlowFunction, active.flow.parent || this);
    return;
  }

  union = (...branches:Function[]):ProxyReference[] => {
    let active = this.context.getActive();
    let union = new Union(active, branches, active.flow.parent || this);
    return union.results.slice();
  }

  choose = (...branches:Function[]):ProxyReference[] => {
    let active = this.context.getActive();
    let choose = new Choose(active, branches, active.flow.parent || this);
    return choose.results.slice();
  }

  gather = (...projection:Reference[]) => {
    let active = this.context.getActive();
    return new AggregateBuilder(active, projection);
  }

  //------------------------------------------------------------------
  // Compile
  //------------------------------------------------------------------

  unify() {
    this.context.unify();
  }

  compile(items:Node[] = []):Runtime.Node[] {
    this.unify();
    let nodes:Runtime.Node[] = [];

    for(let move of this.context.getMoves()) {
      this.collect(move);
    }

    // Split our collector into levels
    let levels = this.collector.split();
    let localItems = items.slice();
    for(let level of levels) {
      nodes = level.compile(nodes, items, localItems);
      concatArray(localItems, level.toConstraints([]));
    }

    // all the inputs end up at the end
    let outputs:Runtime.OutputNode[] = [];
    for(let record of this.collector.inserts) {
      let compiled = record.compile();
      for(let node of compiled) {
        if(node instanceof Runtime.WatchNode) {
          nodes.push(node);
        } else {
          outputs.push(node as any); // @FIXME: types
        }
      }
    }
    if(outputs.length) {
      nodes.push(new Runtime.OutputWrapperNode(outputs));
    }

    this.levels = levels;
    return nodes;
  }

  //------------------------------------------------------------------
  // Function transformation
  //------------------------------------------------------------------

  transform(func:LinearFlowFunction) {
    return macro(func, this.transformCode);
  }

  replaceInfix(strings:string[], functionArgs:string[], code:string, regex:RegExp, prefix?:string, replaceOp?:{[key:string]:string}) {
    let libArg = `${functionArgs[0]}.lib`;
    let hasChanged = true;
    while(hasChanged) {
      hasChanged = false;
      code = code.replace(regex, (str, left, op, right, left2, op2, right2) => {
        hasChanged = true;
        if(left === undefined) {
          left = left2;
          op = op2;
          right = right2;
        }
        left = this.transformCode(left, functionArgs);
        right = this.transformCode(right, functionArgs);
        let finalOp = replaceOp && replaceOp[op] || `${prefix}["${op}"]`;
        strings.push(`${libArg}.${finalOp}(${left}, ${right})`);
        return "____" + (strings.length - 1) + "____";
      })
    }
    return code;
  }

  transformCode = (code:string, functionArgs:string[]):string => {
    let infixParam = "((?:(?:[a-z0-9_\.]+(?:\\[\".*?\"\\])?)+(?:\\(.*\\))?)|\\(.*\\))";
    let stringPlaceholder = "(____[0-9]+____)";

    let strings:string[] = [];
    code = code.replace(/"(?:[^"\\]|\\.)*"/gi, function(str) {
      strings.push(str);
      return "____" + (strings.length - 1) + "____";
    })

    // "foo" + person.name -> fn.eve.internal.concat("foo", person.name)
    // person.name + "foo" -> fn.eve.internal.concat(person.name, "foo")
    let stringAddition = new RegExp(`(?:${infixParam}\\s*(\\+)\\s*${stringPlaceholder})|(?:${stringPlaceholder}\\s*(\\+)\\s*${infixParam})`,"gi");
    code = this.replaceInfix(strings, functionArgs, code, stringAddition, "", {"+": "eve.internal.concat"});

    // a * b -> fn.math["*"](a, b)
    // a / b -> fn.math["/"](a, b)
    let multiply = new RegExp(`${infixParam}\\s*(\\*|\\/)\\s*${infixParam}`, "gi");
    code = this.replaceInfix(strings, functionArgs, code, multiply, "math");

    // a + b -> fn.math["+"](a, b)
    // a - b -> fn.math["-"](a, b)
    let add = new RegExp(`${infixParam}\\s*(\\+|\\-)\\s*${infixParam}`, "gi");
    code = this.replaceInfix(strings, functionArgs, code, add, "math");

    // a > b -> fn.compare[">"](a, b)
    // for all the (in)equalities: >, >=, <, <=, !=, ==
    let compare = new RegExp(`${infixParam}\\s*(>|>=|<|<=|!=|==)\\s*${infixParam}`, "gi");
    code = this.replaceInfix(strings, functionArgs, code, compare, "compare");

    let changed = true;
    while(changed) {
      changed = false;
      code = code.replace(/____([0-9]+)____/gi, function(str, index:string) {
        let found = strings[parseInt(index)];
        if(found) changed = true;
        return found || str;
      })
    }
    return code;
  }
}

//--------------------------------------------------------------------
// WatchFlow
//--------------------------------------------------------------------

class WatchFlow extends LinearFlow {
  collect(node:Node) {
    if(!(node instanceof Watch) && node instanceof Insert) {
      node = node.toWatch();
      return;
    }
    super.collect(node);
  }
}

//--------------------------------------------------------------------
// CommitFlow
//--------------------------------------------------------------------

class CommitFlow extends LinearFlow {
  collect(node:Node) {
    if(!(node instanceof CommitInsert) && !(node instanceof CommitRemove) && node instanceof Insert) {
      node = node.toCommit();
      return;
    }
    super.collect(node);
  }
}

//--------------------------------------------------------------------
// DSL runtime types
//--------------------------------------------------------------------

//--------------------------------------------------------------------
// Record
//--------------------------------------------------------------------

class Record extends DSLBase {
  attributes:Value[];
  constructor(public context:ReferenceContext, tags:string[] = [], attributes:RecordAttributes = {}, public record?:Reference) {
    super();
    if(!record) {
      this.record = this.createReference();
    }
    let attrs:Value[] = [];
    for(let tag of tags) {
      attrs.push("tag", tag);
    }
    let keys = Object.keys(attributes).sort();
    for(let attr of keys) {
      let value = attributes[attr];
      if(isArray(value)) {
        for(let current of value) {
          if(isReference(value)) context.register(value as Reference);
          attrs.push(attr, current);
        }
      } else {
        if(isReference(value)) context.register(value as Reference);
        attrs.push(attr, value);
      }
    }
    this.attributes = attrs;
    context.flow.collect(this);
  }

  createReference() {
    return Reference.create(this.context, this);
  }

  createSub(context:ReferenceContext, record?:Reference):Record {
    return new Record(context, undefined, undefined, record);
  }

  reference() {
    return this.record!;
  }

  add(context:ReferenceContext, attribute:Value, value:Value|Value[]) {
    let insert = new Insert(context, [], {}, this.reference());
    if(!isArray(value)) {
      insert.add(context, attribute, value);
    } else {
      for(let v of value) {
        insert.add(context, attribute, v);
      }
    }
  }

  remove(context:ReferenceContext, attribute:Value, value:Value|Value[]) {
    let insert = new Insert(context, [], {}, this.reference());
    if(!isArray(value)) {
      insert.remove(context, attribute, value);
    } else {
      for(let v of value) {
        insert.remove(context, attribute, v);
      }
    }
  }

  copyToContext(activeContext:ReferenceContext) {
    let found = activeContext.flow.findReference(this);
    if(found) return found;

    let neue = this.createSub(activeContext, this.record);
    activeContext.register(this.record!);
    return neue;
  }

  findAttribute(name:string):Reference|undefined {
    let {attributes} = this;
    for(let ix = 0, len = attributes.length; ix < len; ix += 2) {
      let attrName = attributes[ix];
      let value = attributes[ix + 1];
      if(attrName === name && isReference(value)) return value;
    }
  }

  access(refContext:ReferenceContext, activeContext:ReferenceContext, prop:string) {
    let record:Record = this;
    if(refContext !== activeContext) {
      record = this.copyToContext(activeContext);
    }
    let found = record.findAttribute(prop);
    if(found) return found;

    // we need to add this attribute to us and return that
    let attrRecord = this.createSub(activeContext);
    let attrRef = attrRecord.reference();
    record.attributes.push(prop, attrRef);
    return attrRef;
  }

  getRegisters():Register[] {
    let values:Value[] = [this.record!];
    let {attributes} = this;
    for(let ix = 0, len = attributes.length; ix < len; ix += 2) {
      let a = attributes[ix];
      let v = attributes[ix + 1];
      values.push(a,v);
    }
    return values.map((v) => this.context.getValue(v)).filter(isRegister) as Register[];
  }

  compile():(Runtime.Node|Runtime.Scan)[] {
    let {attributes, context} = this;
    let constraints = [];
    let e = context.interned(this.record!);
    for(let ix = 0, len = attributes.length; ix < len; ix += 2) {
      let a = attributes[ix];
      let v = attributes[ix + 1];
      // @TODO: get a real node id
      let n = "awesome";
      constraints.push(new Runtime.Scan(e, context.interned(a), context.interned(v), Runtime.IGNORE_REG))
    }
    return constraints;
  }
}

//--------------------------------------------------------------------
// Lookup
//--------------------------------------------------------------------

class Lookup extends DSLBase {
  attribute:Reference;
  value:Reference;

  constructor(public context:ReferenceContext, public record:Value) {
    super();
    let attribute = new Record(context);
    let value = new Record(context);
    this.attribute = attribute.reference();
    this.value = value.reference();
    context.flow.collect(this);
  }

  reference():Reference {
    return this.record as Reference;
  }

  output() {
    return {attribute: this.attribute, value: this.value};
  }

  compile():Runtime.Scan[] {
    let scans = [];
    let {context} = this;
    scans.push(new Runtime.Scan(context.interned(this.record), context.interned(this.attribute), context.interned(this.value), Runtime.IGNORE_REG));
    return scans;
  }
}

//--------------------------------------------------------------------
// Move
//--------------------------------------------------------------------

class Move extends DSLBase {
  constructor(public context:ReferenceContext, public ref:Reference) {
    super();
  }

  getInputRegisters():Register[] {
    let value = this.context.getValue(this.ref);
    if(isRegister(value)) {
      return [value];
    }
    return [];
  }

  getOutputRegisters():Register[] {
    let {ref} = this;
    let parent = ref.__context.getValue(ref) as Register;
    return [parent];
  }

  compile():Runtime.Constraint[] {
    let {ref} = this;
    let local = this.context.interned(ref);
    let parent = ref.__context.getValue(ref) as Register;
    return [new Runtime.MoveConstraint(local, parent)];
  }
}

//--------------------------------------------------------------------
// Insert
//--------------------------------------------------------------------

class Insert extends Record {

  constructor(public context:ReferenceContext, tags:string[] = [], attributes:RecordAttributes = {}, record?:Reference) {
    super(context, tags, attributes, record);

    if(!record) {
      // we have to make our ID generation function
      let args = [];
      for(let ix = 0, len = this.attributes.length; ix < len; ix += 2) {
        let v = this.attributes[ix + 1];
        args.push(v);
      }

      let genId = new Fn(context, "eve/internal/gen-id", args, this.reference());
    }
  }

  createReference() {
    // @TODO: create an InsertReference type and return that here
    return Reference.create(this.context, this);
  }

  createSub(context:ReferenceContext, record?:Reference):Record {
    return new Insert(context, undefined, undefined, record);
  }

  add(context:ReferenceContext, attribute:Value, value:Value|Value[]) {
    if(!isArray(value)) {
      this.attributes.push(attribute, value);
    } else {
      for(let v of value) {
        this.attributes.push(attribute, v);
      }
    }
    return this.reference();
  }

  remove(context:ReferenceContext, attribute:Value, value:Value|Value[]) {
    let remove = new Remove(context, [], {}, this.record);
    if(!isArray(value)) {
      remove.attributes.push(attribute, value);
    } else {
      for(let v of value) {
        remove.attributes.push(attribute, v);
      }
    }
    return this.reference();
  }

  toWatch() {
    let watch = new Watch(this.context, [], {}, this.record);
    watch.attributes = this.attributes;
    return watch;
  }

  toCommit() {
    let commit = new CommitInsert(this.context, [], {}, this.record);
    commit.attributes = this.attributes;
    return commit;
  }

  compile():any[] {
    let {attributes, context} = this;
    let nodes = [];
    let e = context.interned(this.record!);
    for(let ix = 0, len = attributes.length; ix < len; ix += 2) {
      let a = attributes[ix];
      let v = attributes[ix + 1];
      // @TODO: get a real node id
      let n = "awesome";
      nodes.push(new Runtime.InsertNode(e, context.interned(a), context.interned(v), context.interned(n)))
    }
    return nodes;
  }
}

//--------------------------------------------------------------------
// Remove
//--------------------------------------------------------------------

class Remove extends Insert {
  toCommit() {
    let commit = new CommitRemove(this.context, [], {}, this.record);
    commit.attributes = this.attributes;
    return commit;
  }

  compile():any[] {
    let {attributes, context} = this;
    let nodes = [];
    let e = context.interned(this.record!);
    for(let ix = 0, len = attributes.length; ix < len; ix += 2) {
      let a = attributes[ix];
      let v = attributes[ix + 1];

      // @TODO: get a real node id
      let n = "awesome";
      let internedV:any = context.maybeInterned(v); // @FIXME
      internedV = internedV !== undefined ? internedV : Runtime.IGNORE_REG;
      nodes.push(new Runtime.RemoveNode(e, context.interned(a), internedV, context.interned(n)));
    }
    return nodes;
  }
}


//--------------------------------------------------------------------
// Watch
//--------------------------------------------------------------------

class Watch extends Insert {
  compile():(Runtime.Node|Runtime.Scan)[] {
    let {attributes, context} = this;
    let nodes = [];
    let e = context.interned(this.record!);
    for(let ix = 0, len = attributes.length; ix < len; ix += 2) {
      let a = attributes[ix];
      let v = attributes[ix + 1];
      // @TODO: get a real node id
      let n = "awesome";
      nodes.push(new Runtime.WatchNode(e, context.interned(a), context.interned(v), context.interned(n), context.flow.ID));
    }
    return nodes;
  }
}

//--------------------------------------------------------------------
// CommitInsert
//--------------------------------------------------------------------

class CommitInsert extends Insert {
  compile():any[] {
    let {attributes, context} = this;
    let nodes = [];
    let e = context.interned(this.record!);
    for(let ix = 0, len = attributes.length; ix < len; ix += 2) {
      let a = attributes[ix];
      let v = attributes[ix + 1];
      // @TODO: get a real node id
      let n = "awesome";
      nodes.push(new Runtime.CommitInsertNode(e, context.interned(a), context.interned(v), context.interned(n)));
    }
    return nodes;
  }
}

//--------------------------------------------------------------------
// CommitRemove
//--------------------------------------------------------------------

class CommitRemove extends Remove {
  compile():any[] {
    let {attributes, context} = this;
    let nodes = [];
    let e = context.interned(this.record!);
    for(let ix = 0, len = attributes.length; ix < len; ix += 2) {
      let a = attributes[ix];
      let v = attributes[ix + 1];
      // @TODO: get a real node id
      let n = "awesome";
      let internedV:any = context.maybeInterned(v); // @FIXME
      internedV = internedV !== undefined ? internedV : Runtime.IGNORE_REG;
      nodes.push(new Runtime.CommitRemoveNode(e, context.interned(a), internedV, context.interned(n)));
    }
    return nodes;
  }
}

//--------------------------------------------------------------------
// Fn
//--------------------------------------------------------------------

class Fn extends DSLBase {
  output:Value;
  constructor(public context:ReferenceContext, public name:string, public args:Value[], output?:Reference) {
    super();
    let {filter} = Runtime.FunctionConstraint.fetchInfo(name)
    if(output) {
      this.output = output;
    } else if(filter) {
      this.output = args[args.length - 1];
    } else {
      this.output = Reference.create(context, this);
    }
    context.flow.collect(this);
  }

  reference():Value {
    return this.output;
  }

  access(refContext:ReferenceContext, activeContext:ReferenceContext, prop:string) {
    throw new Error("Implement me!");
  }

  getInputRegisters() {
    let {context} = this;
    return this.args.map((v) => context.getValue(v)).filter(isRegister);
  }

  getOutputRegisters() {
    let registers = [];
    let value = this.context.getValue(this.output);
    if(isRegister(value)) {
      registers.push(value);
    }
    return registers;
  }

  compile():Runtime.Constraint[] {
    let constraints:Runtime.FunctionConstraint[] = [];
    let {context, name} = this;
    let values = this.args.map((v) => context.interned(v))
    let {variadic, filter} = Runtime.FunctionConstraint.fetchInfo(name)
    let returns:any = {};
    if(!filter) {
      returns.result = context.interned(this.output);
    }
    let constraint;
    if(variadic) {
      constraint = Runtime.FunctionConstraint.create(name, returns, values)!
    } else {
      constraint = Runtime.FunctionConstraint.create(name, returns, [])!
      let ix = 0;
      for(let arg of constraint.argNames) {
        constraint.fields[arg] = values[ix];
        ix++;
      }
    }
    constraints.push(constraint);
    return constraints;
  }
}

//--------------------------------------------------------------------
// Aggregate
//--------------------------------------------------------------------

class Aggregate extends DSLBase {
  output: Reference;

  constructor(public context:ReferenceContext, public aggregate:any, public projection:Reference[], public group:Reference[], public args:Value[], output?:Reference) {
    super();
    if(output) {
      this.output = output;
    } else {
      this.output = Reference.create(context, this);
    }

    // add all of our args to our projection
    for(let arg of args) {
      if(isReference(arg)) {
        projection.push(arg);
      }
    }
    context.flow.collect(this);
  }

  getInputRegisters():Register[] {
    let {context} = this;
    let items = concatArray([], this.args);
    concatArray(items, this.projection);
    concatArray(items, this.group);
    return this.args.map((v) => context.getValue(v)).filter(isRegister) as Register[];
  }

  getOutputRegisters():Register[] {
    // @TODO: should this blow up if it doesn't resolve to a register?
    let value = this.context.getValue(this.output);
    return [value as Register];
  }

  compile() {
    let {context} = this;
    let groupRegisters = this.group.map((v) => context.getValue(v)).filter(isRegister);
    let projectRegisters = this.projection.map((v) => context.getValue(v)).filter(isRegister);
    let inputs = this.args.map((v) => context.interned(v));
    let agg = new this.aggregate(groupRegisters, projectRegisters, inputs, this.getOutputRegisters());
    return agg;
  }

  reference():Reference {
    return this.output;
  }

  per(...args:Reference[]) {
    for(let arg of args) {
      this.group.push(arg);
    }
  }
}

class AggregateBuilder {

  group:Reference[] = [];

  constructor(public context:ReferenceContext, public projection:Reference[]) {
  }

  per(...args:Reference[]) {
    for(let arg of args) {
      this.group.push(arg);
    }
  }

  checkBlock() {
    let active = this.context.getActive();
    if(active !== this.context) throw new Error("Cannot gather in one scope and aggregate in another");
  }

  sum(value:Reference) {
    this.checkBlock();
    let agg = new Aggregate(this.context, Runtime.SumAggregate, this.projection, this.group, [value]);
    return agg.reference();
  }

  count() {
    this.checkBlock();
    let agg = new Aggregate(this.context, Runtime.SumAggregate, this.projection, this.group, [1]);
    return agg.reference();
  }

}

//--------------------------------------------------------------------
// Not
//--------------------------------------------------------------------

class Not extends LinearFlow {
  constructor(func:LinearFlowFunction, parent:LinearFlow) {
    super(func, parent);
    parent.collect(this);
  }
}

//--------------------------------------------------------------------
// Union
//--------------------------------------------------------------------

class Union extends DSLBase {
  branches:LinearFlow[] = [];
  results:Reference[] = [];
  inputs:Reference[] = [];

  constructor(public context:ReferenceContext, branchFunctions: Function[], parent:LinearFlow) {
    super();
    let {branches, results} = this;
    let ix = 0;
    let resultCount:number|undefined;
    for(let branch of branchFunctions) {
      let flow = new LinearFlow(branch as LinearFlowFunction, parent);
      let branchResultCount = this.resultCount(flow.results);
      if(resultCount === undefined) {
        resultCount = branchResultCount;
        for(let resultIx = 0; resultIx < resultCount; resultIx++) {
          results.push(Reference.create(context));
        }
      } else if(resultCount !== branchResultCount) {
        throw new Error(`Choose branch ${ix} doesn't have the right number of returns, I expected ${resultCount}, but got ${branchResultCount}`);
      }
      for(let ref of flow.context.getInputReferences()) {
        if(this.inputs.indexOf(ref) === -1) {
          this.inputs.push(ref);
        }
      }
      let resultIx = 0;
      for(let result of this.results) {
        flow.context.equality(flow.results[resultIx], result);
        resultIx++;
      }
      branches.push(flow);
      ix++;
    }
    context.flow.collect(this);
  }

  getInputRegisters() {
    let {context} = this;
    return this.inputs.map((v) => context.getValue(v)).filter(isRegister) as Register[];
  }

  getOutputRegisters() {
    let {context} = this;
    return this.results.map((v) => context.getValue(v)).filter(isRegister) as Register[];
  }

  resultCount(result:any):number {
    if(result && result.constructor === Array) {
      return result.length;
    } else if(result) {
      return 1;
    }
    return 0;
  }

  build(nodes:Runtime.Node[], inputs:Register[]):Runtime.Node {
    return new Runtime.UnionFlow(nodes, inputs);
  }

  compile(items:Node[]) {
    let {context} = this;
    let nodes:Runtime.Node[] = [];
    for(let flow of this.branches) {
      let compiled = flow.compile(items);
      nodes.push(compiled[0]);
    }
    let inputs = this.inputs.map((v) => context.getValue(v)).filter(isRegister) as Register[];
    return this.build(nodes, inputs);
  }
}

//--------------------------------------------------------------------
// Choose
//--------------------------------------------------------------------

class Choose extends Union {
  build(nodes:Runtime.Node[], inputs:Register[]):Runtime.Node {
    return new Runtime.ChooseFlow(nodes, inputs);
  }
}

//--------------------------------------------------------------------
// Program
//--------------------------------------------------------------------

// You can specify changes as either [e,a,v] or [e,a,v,round,count];
export type EAVTuple = [RawValue, RawValue, RawValue];
export type EAVRCTuple = [RawValue, RawValue, RawValue, number, number];
export type TestChange =  EAVTuple | EAVRCTuple;

export class Program {
  context:Runtime.EvaluationContext;
  blocks:Runtime.Block[] = [];
  flows:LinearFlow[] = [];
  index:indexes.Index;
  nodeCount = 0;
  nextTransactionId = 0;

  protected exporter = new Exporter();
  protected lastWatch?:number;
  protected watchers:{[id:string]: Watcher|undefined} = {};
  protected _constants?:{[key:string]: RawValue};

  constructor(public name:string) {
    this.index = new indexes.HashIndex();
    this.context = new Runtime.EvaluationContext(this.index);
  }

<<<<<<< HEAD
  constants(obj:{[key:string]: RawValue}) {
    if(!this._constants) this._constants = {};
    for(let constant in obj) {
      if(this._constants[constant] && this._constants[constant] !== obj[constant]) {
        throw new Error("Unable to rebind existing constant");
      }
      this._constants[constant] = obj[constant];
    }

    return this;
  }

  injectConstants(func:LinearFlowFunction):LinearFlowFunction {
    if(!this._constants) return func;
    return macro(func, (code) => {
      let constants = this._constants!;
      for(let constant in constants) {
        code = code.replace(new RegExp(`{{${constant}}}`, "gm"), "" + constants[constant]);
      }
      return code;
    });
=======
  clear() {
    this.index = new indexes.HashIndex();
    this.context = new Runtime.EvaluationContext(this.index);
>>>>>>> 651c7a22
  }

  block(name:string, func:LinearFlowFunction) {
    let flow = new LinearFlow(this.injectConstants(func));
    let nodes = flow.compile();
    let block = new Runtime.Block(name, nodes, flow.context.maxRegisters);
    this.flows.push(flow);
    this.blocks.push(block);
    // console.log(block);
    // console.log(flow);
    // console.log(nodes);
    return this;
  }


  input(changes:Runtime.Change[]) {
    console.time("input");
    if(changes[0].transaction >= this.nextTransactionId) this.nextTransactionId = changes[0].transaction + 1;
    let trans = new Runtime.Transaction(changes[0].transaction, this.blocks, [], this.lastWatch ? this.exporter.handle : undefined);
    for(let change of changes) {
      trans.output(this.context, change);
    }
    trans.exec(this.context);
    console.timeEnd("input");
    return trans;
  }

  inputEavs(eavcs:(RawEAVC|RawEAV)[]) {
    let changes:Change[] = [];
    let transactionId = this.nextTransactionId++;
    for(let [e, a, v, c = 1] of eavcs as RawEAVC[]) {
      changes.push(Change.fromValues(e, a, v, "input", transactionId, 0, c));
    }
    return this.input(changes);
  }

  test(transaction:number, eavns:TestChange[]) {
    console.group("test " + transaction);
    if(transaction >= this.nextTransactionId) this.nextTransactionId = transaction + 1;
    let changes:Runtime.Change[] = [];
    let trans = new Runtime.Transaction(transaction, this.blocks, changes, this.lastWatch ? this.exporter.handle : undefined);
    for(let [e, a, v, round = 0, count = 1] of eavns as EAVRCTuple[]) {
      let change = Runtime.Change.fromValues(e, a, v, "my-awesome-node", transaction, round, count);
      trans.output(this.context, change);
    }
    trans.exec(this.context);
    console.info(trans.changes.map((change, ix) => `    <- ${change}`).join("\n"));
    console.groupEnd();
    return this;
  }

  commit(name:string, func:LinearFlowFunction) {
    let flow = new CommitFlow(this.injectConstants(func));
    let nodes = flow.compile();
    let block = new Runtime.Block(name, nodes, flow.context.maxRegisters);
    this.flows.push(flow);
    this.blocks.push(block);
    return this;
  }

  attach(id:string) {
    let WatcherConstructor = Watcher.get(id);
    if(!WatcherConstructor) throw new Error(`Unable to attach unknown watcher '${id}'.`);
    if(this.watchers[id]) return this.watchers[id];
    let watcher = new WatcherConstructor(this);
    this.watchers[id] = watcher;
    return watcher;
  }

  watch(name:string, func:LinearFlowFunction) {
    let flow = new WatchFlow(this.injectConstants(func));
    let nodes = flow.compile();
    let block = new Runtime.Block(name, nodes, flow.context.maxRegisters);
    this.lastWatch = flow.ID;
    this.flows.push(flow);
    this.blocks.push(block);
    // console.log("WATCH FLOW", flow);
    // console.log("WATCH BLOCK", block);
    return this;
  }

  asDiffs(handler:DiffConsumer) {
    if(!this.lastWatch) throw new Error("Must have at least one watch block to export as diffs.");
    this.exporter.triggerOnDiffs(this.lastWatch, handler);

    return this;
  }

  asObjects<Pattern extends RawRecord>(handler:ObjectConsumer<Pattern>) {
    if(!this.exporter || !this.lastWatch) throw new Error("Must have at least one watch block to export as diffs.");
    this.exporter.triggerOnObjects(this.lastWatch, handler);

    return this;
  }
}<|MERGE_RESOLUTION|>--- conflicted
+++ resolved
@@ -1531,7 +1531,7 @@
     this.context = new Runtime.EvaluationContext(this.index);
   }
 
-<<<<<<< HEAD
+
   constants(obj:{[key:string]: RawValue}) {
     if(!this._constants) this._constants = {};
     for(let constant in obj) {
@@ -1553,11 +1553,11 @@
       }
       return code;
     });
-=======
+  }
+
   clear() {
     this.index = new indexes.HashIndex();
     this.context = new Runtime.EvaluationContext(this.index);
->>>>>>> 651c7a22
   }
 
   block(name:string, func:LinearFlowFunction) {
