//--------------------------------------------------------------------
// Javascript DSL for writing Eve programs
//--------------------------------------------------------------------

// There don't seem to be TypeScript definitions for these by default,
// so here we are.
declare var Proxy:new (obj:any, proxy:any) => any;
declare var Symbol:any;

import {RawValue, Register, isRegister, GlobalInterner, Scan, IGNORE_REG, ID,
        InsertNode, WatchNode, Node, Constraint, FunctionConstraint, Change, concatArray} from "./runtime";
import * as runtime from "./runtime";
import * as indexes from "./indexes";


const UNASSIGNED = -1;
var CURRENT_ID = 0;

//--------------------------------------------------------------------
// Utils
//--------------------------------------------------------------------

function toArray<T>(x:T|T[]):T[] {
  if(x.constructor === Array) return x as T[];
  return [x as T];
}

function maybeIntern(value:(RawValue|Register)):Register|ID {
  if(value === undefined || value === null) throw new Error("Trying to intern an undefined");
  if(isRegister(value)) return value;
  return GlobalInterner.intern(value);
}

function toValue(a?:DSLNode):DSLValue {
  if(a === undefined || a === null) throw new Error("Eve values can't be undefined or null");
  if(a instanceof DSLVariable) {
    return a.value;
  } if(a instanceof DSLRecord) {
    return a.__record.value;
  } if(a instanceof DSLFunction) {
    return a.returnValue.value;
  }
  return a;
}

function maybeVariable(maybeVariable?:DSLNode):DSLVariable|undefined {
    if(maybeVariable instanceof DSLVariable) {
    return maybeVariable;
  } else if(maybeVariable instanceof DSLRecord) {
    return maybeVariable.__record;
  } else if(maybeVariable instanceof DSLFunction) {
    return maybeVariable.returnValue;
  }
}

function toVariable(maybeVar?:DSLNode):DSLVariable {
  let maybe = maybeVariable(maybeVar);
  if(maybe) return maybe;
  console.error(maybeVar);
  throw new Error("Only variables and records can resolve to variables.");
}

function isRecord(a:any): a is DSLRecord {
  return a instanceof DSLRecord;
}

//--------------------------------------------------------------------
// DSLVariable
//--------------------------------------------------------------------

type DSLVariableParent = DSLFunction|DSLRecord|DSLLookup;
type DSLNode = DSLFunction|DSLRecord|DSLVariable|RawValue;

type DSLValue = RawValue|Register;
class DSLVariable {
  __id: number;
  constructor(public name:string, public parent?:DSLVariableParent, public value:DSLValue = new Register(UNASSIGNED)) {
    this.__id = CURRENT_ID++;
  }

  proxy() {
    return new Proxy(this, {
      get: (obj:any, prop:string) => {
        if(obj[prop]) return obj[prop];
        if(typeof prop === "symbol") return () => {
          return "uh oh";
        }

        if(!this.parent) {
          throw new Error("Cannot lookup attribute on unparented variable.");
        }

        let activeBlock = this.parent.__block.getActiveBlock();
        let record = activeBlock.getRecord(this);
        let prox = record.proxy();
        return prox[prop];
      },

      set: (obj:any, prop:string, value:any) => {
        if(obj[prop] !== undefined) {
          obj[prop] = value;
          return true;
        }
        throw new Error("@TODO: IMPLEMENT ME!")
      }
    });
  }
}

//--------------------------------------------------------------------
// DSLFunction
//--------------------------------------------------------------------

class DSLFunction {
  returnValue:DSLVariable;
  __id:number;

  constructor(public __block:DSLBlock, public path:string[], public args:any[], returnValue?:DSLVariable) {
    this.__id = CURRENT_ID++;
    let name = this.path.join("/");
    let {filter} = FunctionConstraint.fetchInfo(name)
    if(returnValue) {
      this.returnValue = returnValue;
    } else if(filter) {
      this.returnValue = args[args.length - 1];
    } else {
      this.returnValue = new DSLVariable("returnValue");
      __block.registerVariable(toVariable(this.returnValue));
    }
  }

  getInputRegisters() {
    return this.args.map((v) => toValue(v)).filter(isRegister);
  }

  getOutputRegisters() {
    let registers = [];
    let value = toValue(this.returnValue);
    if(isRegister(value)) {
      registers.push(value);
    }
    return registers;
  }

  compile() {
    let constraints:FunctionConstraint[] = [];
    let result = maybeIntern(toValue(this.returnValue));
    let values = this.args.map((v) => maybeIntern(toValue(v)))
    let name = this.path.join("/");
    let {variadic, filter} = FunctionConstraint.fetchInfo(name)
    let returns:any = {};
    if(!filter) {
      returns.result = toValue(this.returnValue);
    }
    let constraint;
    if(variadic) {
      constraint = FunctionConstraint.create(name, returns, values) as FunctionConstraint
    } else {
      constraint = FunctionConstraint.create(name, returns, []) as FunctionConstraint
      let ix = 0;
      for(let arg of constraint.argNames) {
        constraint.fields[arg] = values[ix];
        ix++;
      }
    }
    constraints.push(constraint);
    return constraints;
  }
}

//--------------------------------------------------------------------
// DSLLookup
//--------------------------------------------------------------------

class DSLLookup {
  __id:number;
  entity:DSLVariable;
  attribute:DSLVariable;
  value:DSLVariable;

  constructor(public __block:DSLBlock, entityObject: DSLRecord|DSLVariable) {
    this.__id = CURRENT_ID++;
    this.entity = toVariable(entityObject);
    this.attribute = new DSLVariable("lookup attribute", this);
    __block.registerVariable(this.attribute);
    this.value = new DSLVariable("lookup value", this);
    __block.registerVariable(this.value);
  }

  compile() {
    let scans:Scan[] = [];
    let e = maybeIntern(toValue(this.entity));
    let a = maybeIntern(toValue(this.attribute));
    let v = maybeIntern(toValue(this.value));
    scans.push(new Scan(e, a, v, IGNORE_REG))
    return scans;
  }

  getRegisters() {
    return [toValue(this.entity), toValue(this.attribute), toValue(this.value)];
  }
}

//--------------------------------------------------------------------
// DSLRecord
//--------------------------------------------------------------------

class DSLRecord {
  __id:number;
  // since we're going to proxy this object, we're going to hackily put __
  // in front of the names of properties on the object.
  __record: DSLVariable;
  // __output tells us whether this DSLRecord is a search or it's going to be
  // used to output new records (aka commit)
  __output: boolean = false;
  /** If a record is an output, it needs an id by default unless its modifying an existing record. */
  __needsId: boolean = true;

  __fields: {[field:string]: (RawValue|DSLNode)[]};
  __dynamicFields: [DSLVariable, DSLNode[]][] = [];
  constructor(public __block:DSLBlock, tags:string[], initialAttributes:any, entityVariable?:DSLVariable) {
    this.__id = CURRENT_ID++;
    let fields:any = {tag: tags};
    for(let field in initialAttributes) {
      let values = initialAttributes[field];
      if(values.constructor !== Array) {
        values = [values];
      }
      for(let value of values) {
        let variable = maybeVariable(value);
        if(variable && value.__block !== __block) {
          __block.registerInput(variable);
        }
      }
      fields[field] = values;
    }
    this.__fields = fields;
    if(entityVariable) {
      this.__record = entityVariable;
      this.__needsId = false;
    } else {
      this.__record = new DSLVariable("record", this);
    }
    __block.registerVariable(this.__record);
  }

  proxy() {
    return new Proxy(this, {
      get: (obj:any, prop:string) => {
        if(obj[prop]) return obj[prop];
        if(typeof prop === "symbol") return () => {
          return "uh oh";
        }

        let activeBlock = this.__block.getActiveBlock();
        let found = obj.__fields[prop];
        if(!found) {
          let record = activeBlock.getRecord(this.__record);
          if(record !== this) {
            obj = record.proxy();
            activeBlock.registerInput(record.__record);
          }

          found = new DSLVariable(prop, record).proxy();
          obj.__fields[prop] = [found];
          activeBlock.registerVariable(found);
        } else {
          found = found[0];
          if(this.__block !== activeBlock && maybeVariable(found)) {
            activeBlock.registerInput(found);
          }
        }
        return found;
      },
      set: (obj:any, prop:string, value:any) => {
        if(obj[prop] !== undefined) {
          obj[prop] = value;
          return true;
        }

        let activeBlock = this.__block.getActiveBlock();
        let record = activeBlock.getRecord(this.__record);
        if(record !== this) {
          obj = record.proxy();
          activeBlock.registerInput(record.__record);
        }

        if(!obj.__fields[prop]) {
          if(value.constructor !== Array) {
            value = [value];
          }
          obj.__fields[prop] = value;
          return true;
        }
        // @TODO: this only takes one of the potential values for this
        // field into account. We *should* be doing some kind of set equivalence
        // here in the future.
        if(obj.__fields[prop].length > 1) {
          console.warn(`\`${prop}\` is being equivalenced with multiple values: ${obj.__fields[prop]}`)
        }
        activeBlock.equivalence(obj.__fields[prop][0], value);
      }
    })
  }

  add(attributeName:string|DSLVariable, values:DSLNode|DSLNode[]) {
    if(this.__block !== this.__block.program.contextStack[0]) {
      throw new Error("Adds and removes may only happen in the root block.");
    }
    values = toArray(values);

    let record = new DSLRecord(this.__block, [], {}, this.__record);
    record.__output = true;
    this.__block.records.push(record);

    if(typeof attributeName === "string") {
      record.__fields[attributeName] = values;

    } else {
      record.__dynamicFields.push([attributeName, values]);
    }

    return this;
  }

  remove(attributeName:string, value?:DSLNode) {
    if(this.__block !== this.__block.program.contextStack[0]) {
      throw new Error("Adds and removes may only happen in the root block.");
    }
    throw new Error("@TODO: Implement me!");
  }

  compile() {
    if(this.__output) {
      return this.toInserts();
    } else {
      return this.toScans();
    }
  }

  precompile() {
    if(!this.__output || !this.__needsId) return;

    let values = [];
    for(let field in this.__fields) {
      for(let dslValue of this.__fields[field]) {
        let value = toValue(dslValue) as (RawValue | Register);
        values.push(value);
      }
    }
    let func = new DSLFunction(this.__block, ["eve/internal/gen-id"], values, this.__record);
    this.__block.functions.push(func);
  }

  toInserts() {
    let program = this.__block.program;
    let inserts:(Constraint|Node)[] = [];
<<<<<<< HEAD
    let e = maybeIntern(this.__record.value);

    let values = [];
    for(let field in this.__fields) {
      for(let dslValue of this.__fields[field]) {
        let value = toValue(dslValue) as (RawValue | Register);
        // @TODO: generate node ids
        values.push(maybeIntern(value));
        if(this.__block.watcher) {
          inserts.push(new WatchNode(e, maybeIntern(field), maybeIntern(value), maybeIntern(program.nodeCount++)))
        } else {
          inserts.push(new InsertNode(e, maybeIntern(field), maybeIntern(value), maybeIntern(program.nodeCount++)))
        }
      }
      for(let [dslField, dslValues] of this.__dynamicFields) {
        let field = toValue(dslField) as Register;
        for(let dslValue of dslValues) {
          let value = toValue(dslValue) as (RawValue | Register);
          if(this.__block.watcher) {
            inserts.push(new WatchNode(e, field, maybeIntern(value), maybeIntern(program.nodeCount++)))
          } else {
            inserts.push(new InsertNode(e, field, maybeIntern(value), maybeIntern(program.nodeCount++)))
          }
        }
      }
    }
    if(this.__needsId) {
      inserts.push(FunctionConstraint.create("eve/internal/gen-id", {result: e}, values) as FunctionConstraint);
    }

=======
    let e = maybeIntern(toValue(this.__record));
    for(let field in this.__fields) {
      for(let dslValue of this.__fields[field]) {
        let value = toValue(dslValue) as (RawValue | Register);
        inserts.push(new InsertNode(e, maybeIntern(field), maybeIntern(value), maybeIntern("my-awesome-node")))
      }
    }
>>>>>>> 2ea857b9
    return inserts;
  }

  toScans() {
    let scans:Scan[] = [];
    let e = maybeIntern(toValue(this.__record));
    for(let field in this.__fields) {
      for(let dslValue of this.__fields[field]) {
        let value = toValue(dslValue) as (RawValue | Register);
        scans.push(new Scan(e, maybeIntern(field), maybeIntern(value), IGNORE_REG))
      }
    }
    return scans;
  }

  getRegisters() {
    let registers:Register[] = [];
    let e = toValue(this.__record);
    if(isRegister(e)) {
      registers.push(e);
    }
    for(let field in this.__fields) {
      for(let dslValue of this.__fields[field]) {
        let value = toValue(dslValue) as (RawValue | Register);
        if(isRegister(value)) {
          registers.push(value);
        }
      }
    }
    return registers;
  }
}

//--------------------------------------------------------------------
// DSLBlock
//--------------------------------------------------------------------

type DSLCompilable = DSLRecord | DSLFunction;
export type BlockFunction = (block:DSLBlock) => any;

class DSLBlock {
  __id:number;
  records:DSLRecord[] = [];
  lookups:DSLLookup[] = [];
  variables:DSLVariable[] = [];
  functions:DSLFunction[] = [];
  cleanFunctions:(DSLFunction|undefined)[] = [];
  nots:DSLNot[] = [];
  chooses:DSLChoose[] = [];
  unions:DSLUnion[] = [];
  variableLookup:{[id:number]:DSLVariable[]} = {};
  inputVariables:{[id:number]:DSLVariable} = {};
  block:runtime.Block;
  returns:any[] = [];
  totalRegisters:number = 0;

  lib = this.generateLib();

<<<<<<< HEAD
  constructor(public name:string, public creationFunction:BlockFunction, public readonly program:Program, mangle = true, public readonly watcher = false) {
=======
  constructor(public name:string, public creationFunction:(block:DSLBlock) => any, public readonly program:Program, mangle = true) {
    this.__id = CURRENT_ID++;
>>>>>>> 2ea857b9
    let neueFunc = creationFunction;
    if(mangle) {
      let functionArgs:string[] = [];
      let code = creationFunction.toString();
      // trim the function(...) { from the start and capture the arg names
      code = code.replace(/function\s*\((.*)\)\s*\{/, function(str:string, args:string) {
        functionArgs.push.apply(functionArgs, args.split(",").map((str) => str.trim()));
        return "";
      });
      // trim the final } since we removed the function bit
      code = code.substring(0, code.length - 1);
      code = this.transformBlockCode(code, functionArgs);
      neueFunc = new Function(functionArgs[0], code) as (block:DSLBlock) => any;
    }

    program.contextStack.push(this);
    let returns = neueFunc(this);
    if(returns === undefined) this.returns = [];
    else if(returns.constructor === Array) this.returns = returns;
    else this.returns = [returns];
    program.contextStack.pop();
  }

  /** The active block is the topmost block in the program's contextStack. Any new scans should be pushed there. */
  getActiveBlock() {
    let contextStack = this.program.contextStack;
    return contextStack[contextStack.length - 1];
  }

  getRecord(entityVariable:DSLVariable) {
    for(let subrecord of this.records) {
      if(subrecord.__record === entityVariable) {
        return subrecord;
      }
    }

    let subrecord = new DSLRecord(this, [], {}, entityVariable);
    this.records.push(subrecord);
    return subrecord;
  }

  generateLib() {
    let fnGet = (obj:any, prop:string) => {
      if(typeof prop === "symbol") return () => {
        return "uh oh";
      }
      let path = obj.path || [];
      path.push(prop);
      let neue:any = () => {};
      neue.path = path;
      return new Proxy(neue, {
        get: fnGet,
        apply: (target:any, targetThis:any, args:any[]) => {
          let activeBlock = this.getActiveBlock();
          let func = new DSLFunction(activeBlock, path, args);
          activeBlock.functions.push(func);
          return func;
        }});
    }
    return new Proxy({}, {get:fnGet});
  }

  // Find takes a list of tags followed optionally by an object of properties.
  // e.g. find("person", "employee", {name: "chris"})
  find = (...args:any[]) => {
    let lastArg = args[args.length - 1];
    let proxied:any = {};
    let tag;
    if(typeof lastArg === "object") {
      proxied = lastArg;
      tag = args.slice(0, args.length - 1);
    } else {
      tag = args.slice(0, args.length);
    }
    let active = this.getActiveBlock();
    let rec = new DSLRecord(active, tag, proxied);
    active.records.push(rec);
    return rec.proxy();
  }

  record = (...args:any[]) => {
    let out = this.find.apply(null, args);
    out.__output = true;
    return out;
  }

  not = (func:(block:DSLBlock) => void) => {
    let not = new DSLNot(`${this.name} NOT ${this.nots.length}`, func, this.program, false);
    this.nots.push(not);
  }

  lookup = (entityVariable:DSLVariable|DSLRecord) => {
    let active = this.getActiveBlock();
    let node = new DSLLookup(active, entityVariable);
    active.lookups.push(node);
    return node;
  }

  union = (...branches:(() => any)[]) => {
    let node = new DSLUnion(branches, this.program);
    this.unions.push(node);
    for(let result of node.results) {
      this.registerVariable(result);
    }
    return node.results[0];
  }

  choose = (...branches:(() => any)[]) => {
    let node = new DSLChoose(branches, this.program);
    this.chooses.push(node);
    for(let result of node.results) {
      this.registerVariable(result);
    }
    return node.results[0];
  }

  registerVariable(variable:DSLVariable) {
    let vars = this.variableLookup[variable.__id];
    if(vars) {
      if(vars.indexOf(variable) === -1) {
        vars.push(variable);
      }
    } else {
      this.variableLookup[variable.__id] = [variable];
    }
  }

  registerInput(variable:DSLVariable) {
    this.registerVariable(variable);
    this.inputVariables[variable.__id] = variable;
  }

  // This sets two potential values to be equivalent to each other. A value can be a:
  //  - DSLVariable
  //  - DSLRecord
  //  - DSLFunction
  //  - RawValue (string|number)
  // assuming there's at least one variable-like thing (one of the top 3 above), then
  // we need to set that variable's value based on the b argument's value. If both are
  // registers, then we unify the registers. If one is a RawValue, we overwrite the variable.value
  // of everybody that is referencing the variable to have the passed in RawValue.
  equivalence(a:any, b:any) {
    let aValue = toValue(a);
    let bValue = toValue(b);
    // console.log(a, "==", b);
    let aIsRegister = isRegister(aValue);
    let bIsRegister = isRegister(bValue);
    if(aIsRegister && bIsRegister) {
      let aVariable = toVariable(a);
      let bVariable = toVariable(b);
      let aVars = this.variableLookup[aVariable.__id];
      let bVars = this.variableLookup[bVariable.__id];
      for(let variable of aVars) {
        variable.value = bValue;
        bVars.push(variable);
      }
      this.variableLookup[aVariable.__id] = [];
    } else if(aIsRegister) {
      let aVariable = toVariable(a);
      let aVars = this.variableLookup[aVariable.__id];
      for(let variable of aVars) {
        variable.value = bValue;
      }
      this.variableLookup[aVariable.__id] = [];
    } else if(bIsRegister) {
      let bVariable = toVariable(b);
      let bVars = this.variableLookup[bVariable.__id];
      for(let variable of bVars) {
        variable.value = aValue;
      }
      this.variableLookup[bVariable.__id] = [];
    } else if(aValue !== bValue) {
      throw new Error(`Trying to equivalence two static values that aren't the same: ${aValue} and ${bValue}`);
    }
  }

  precompile() {
    this.program.contextStack.push(this);

    for(let record of this.records) {
      record.precompile();
    }

    this.program.contextStack.pop();
  }

  unify() {
    this.program.contextStack.push(this);

    // @NOTE: We need to unify all of our sub-blocks along with ourselves
    //        before the root node can allocate registers.
    for(let not of this.nots) {
      not.unify();
    }
    for(let choose of this.chooses) {
      choose.unify();
    }
    for(let union of this.unions) {
      union.unify();
    }

    let functions = this.functions.slice() as (DSLFunction | undefined)[];
    let ix = 0;
    // We need to satisfy all the equivalences before we start compiling our constraints.
    // Most of these are taken care of through assigments when the block's function was
    // run, but cases where people explicitly write `foo == bar` and the like end up as
    // functions whose path is ["compare", "=="]. So we'll run through the functions, find
    // all the equivalences, run this.equivalence on them to capture that intent, and remove
    // them from being executed.
    for(let func of functions) {
      if(!func || func.path[1] !== "==") continue;
      let aVar = maybeVariable(func.args[0]);
      let bVar = maybeVariable(func.args[1]);
      if(aVar && this.inputVariables[aVar.__id] ||
         bVar && this.inputVariables[bVar.__id]) {
        // @NOTE: We can't unify in this case since we'd pollute the parent's scope.
      } else {
        this.equivalence(func.args[0], func.args[1]);
        functions[ix] = undefined;
      }
      ix++;
    }

    this.cleanFunctions = functions;
    this.program.contextStack.pop();
  }

  allocateRegisters(registerIx = 0) {
    for(let id in this.variableLookup) {
      let variable = this.variableLookup[id][0] as DSLVariable;
      if(!variable || !isRegister(variable.value)) continue;
      if(variable.value.offset >= registerIx) throw new Error("We've somehow already assigned a variable's register");
      if(variable.value.offset === UNASSIGNED) variable.value.offset = registerIx++;
    }
    let totalRegisters = registerIx;
    for(let not of this.nots) {
      totalRegisters = Math.max(not.allocateRegisters(registerIx), totalRegisters);
    }
    for(let choose of this.chooses) {
      totalRegisters = Math.max(choose.allocateRegisters(registerIx), totalRegisters);
    }
    for(let union of this.unions) {
      totalRegisters = Math.max(union.allocateRegisters(registerIx), totalRegisters);
    }
    this.totalRegisters = totalRegisters;
    return registerIx;
  }

  splitIntoLevels() {
    let maxLevel = 0;
    // if a register can be filled from the database, it doesn't need to be up-leveled,
    // since we always have a value for it from the beginning. Let's find all of those
    // registers so we can ignore them in our functions
    let databaseSupported = concatArray([], this.records);
    concatArray(databaseSupported, this.lookups);
    let supported:boolean[] = [];
    for(let item of this.records) {
      if(item.__output) continue;
      let registers = item.getRegisters();
      for(let register of registers) {
        supported[register.offset] = true;
      }
    }

    // choose, union, and aggregates can cause us to need multiple levels
    // if there's something that relies on an output from one of those, it
    // has to come in a level after that thing is computed.
    let changed = false;
    let leveledRegisters:{[offset:number]: {level:number, providers:any[]}} = {};
    let providerToLevel:{[id:number]: number} = {};
    let items = concatArray([], this.chooses);
    concatArray(items, this.unions);
    for(let item of items) {
      for(let result of item.results) {
        let value = toValue(result);
        if(isRegister(value) && !supported[value.offset]) {
          let found = leveledRegisters[value.offset];
          if(!found) {
            found = leveledRegisters[value.offset] = {level: 1, providers: []};
          }
          leveledRegisters[value.offset].providers.push(item);
          providerToLevel[item.__id] = 1;
          changed = true;
          maxLevel = 1;
        }
      }
    }
    // go through all the functions, nots, chooses, and unions to see if they rely on
    // a register that has been leveled, if so, they need to move to a level after
    // the provider's heighest
    concatArray(items, this.cleanFunctions);
    concatArray(items, this.nots);
    let remaining = items.length;
    while(changed && remaining > -1) {
      changed = false;
      for(let item of items) {
        remaining--;
        if(!item) continue;

        let changedProvider = false;
        let providerLevel = providerToLevel[item.__id] || 0;
        for(let input of item.getInputRegisters()) {
          let inputInfo = leveledRegisters[input.offset];
          if(inputInfo && inputInfo.level > providerLevel) {
            changedProvider = true;
            providerLevel = inputInfo.level + 1;
          }
        }

        if(changedProvider) {
          providerToLevel[item.__id] = providerLevel;
          // level my outputs
          for(let output of item.getOutputRegisters()) {
            if(supported[output.offset]) continue;
            let outputInfo = leveledRegisters[output.offset];
            if(!outputInfo) {
              outputInfo = leveledRegisters[output.offset] = {level:0, providers:[]};
            }
            if(outputInfo.providers.indexOf(item) === -1) {
              outputInfo.providers.push(item);
            }
            if(outputInfo.level < providerLevel) {
              outputInfo.level = providerLevel;
            }
          }
          maxLevel = Math.max(maxLevel, providerLevel);
          changed = true;
        }
      }
    }

    if(remaining === -1) {
      // we couldn't stratify
      throw new Error("Unstratifiable program: cyclic dependency");
    }

    // now we put all our children into a series of objects that
    // represent each level
    let levels:any = [];
    for(let ix = 0; ix <= maxLevel; ix++) {
      levels[ix] = {records: [], nots: [], lookups: [], chooses: [], unions: [], cleanFunctions: []};
    }

    // all database scans are at the first level
    for(let record of this.records) {
      if(record.__output) continue;
      levels[0].records.push(record);
    }
    for(let lookup of this.lookups) {
      levels[0].lookups.push(lookup);
    }

    // functions/nots/chooses/unions can all be in different levels
    for(let not of this.nots) {
      let level = providerToLevel[not.__id] || 0;
      levels[level].nots.push(not);
    }

    for(let func of this.cleanFunctions) {
      if(!func) continue;
      let level = providerToLevel[func.__id] || 0;
      levels[level].cleanFunctions.push(func);
    }

    for(let choose of this.chooses) {
      let level = providerToLevel[choose.__id] || 0;
      levels[level].chooses.push(choose);
    }

    for(let union of this.unions) {
      let level = providerToLevel[union.__id] || 0;
      levels[level].unions.push(union);
    }

    return levels;
  }

  compile(injections:(DSLCompilable|undefined)[] = []) {
    this.program.contextStack.push(this);
    let nodes:Node[] = [];
    let levels = this.splitIntoLevels();

    for(let level of levels) {
      let items:(DSLCompilable|undefined)[] = [];
      concatArray(items, injections);
      concatArray(items, level.cleanFunctions);
      concatArray(items, level.records);
      concatArray(items, level.lookups);
      let constraints = [];
      for(let toCompile of items) {
        if(!toCompile) continue;
        let compiled = toCompile.compile();
        if(!compiled) continue;
        for(let item of compiled) {
          if(item instanceof Scan || item instanceof FunctionConstraint) {
            constraints.push(item);
          }
        }
      }

      let join:Node;
      if(!nodes.length && constraints.length) {
        join = new runtime.JoinNode(constraints);
      } else if(constraints.length) {
        join = new runtime.DownstreamJoinNode(constraints);
      } else if(nodes.length) {
        join = nodes.pop() as Node;
      } else {
        throw new Error("Query with zero constraints.")
      }

      // @NOTE: We need to unify all of our sub-blocks along with ourselves
      //        before the root node can allocate registers.
      for(let not of level.nots) {
        // All sub blocks take their parents' items and embed them into
        // the sub block. This is to make sure that the sub only computes the
        // results that might actually join with the parent instead of the possibly
        // very large set of unjoined results. This isn't guaranteed to be optimal
        // and may very well cause us to do more work than necessary. For example if
        // the results of the inner join with many outers, we'll still enumerate the
        // whole set. This *may* be necessary for getting the correct multiplicities
        // anyways, so this is what we're doing.
        not.compile(items);
        // @TODO: once we have multiple nodes in a not (e.g. aggs, or recursive not/choose/union)
        // this won't be sufficient.
        let notJoinNode = not.block.nodes[0];
        let inputs = [];
        for(let id in not.inputVariables) {
          let value = not.inputVariables[id].value;
          if(isRegister(value)) {
            inputs.push(value);
          } else {
            throw new Error("Non-register input variable for not node");
          }
        }
        join = new runtime.AntiJoin(join, notJoinNode, inputs)
      }

      for(let choose of level.chooses) {
        // For why we pass items down, see the comment about not
        choose.compile(items);
        join = new runtime.BinaryJoinRight(join, choose.node, choose.node.registers);
      }

      for(let union of level.unions) {
        // For why we pass items down, see the comment about not
        union.compile(items);
        join = new runtime.BinaryJoinRight(join, union.node, union.node.registers);
      }

      nodes.push(join)
    }

    // all the inputs end up at the end
    for(let record of this.records) {
      if(!record.__output) continue;
      let compiled = record.compile();
      if(!compiled) continue;
      for(let node of compiled) {
        nodes.push(node as Node);
      }
    }

    this.block = new runtime.Block(this.name, nodes, this.totalRegisters);

    this.program.contextStack.pop();
  }

  prepare() {
    this.precompile();
    this.unify();
    this.allocateRegisters();
    this.compile();
  }

  //-------------------------------------------------------------------
  // Code transforms
  //--------------------------------------------------------------------

  transformBlockCode(code:string, functionArgs:string[]):string {

    let libArg = `${functionArgs[0]}.lib`;
    let hasChanged = true;
    let infixParam = "((?:(?:[a-z0-9_\.]+(?:\\[\".*?\"\\])?)+(?:\\(.*\\))?)|\\(.*\\))";
    let stringPlaceholder = "(____[0-9]+____)";

    let strings:string[] = [];
    code = code.replace(/"(?:[^"\\]|\\.)*"/gi, function(str) {
      strings.push(str);
      return "____" + (strings.length - 1) + "____";
    })

    // "foo" + person.name -> fn.eve.internal.concat("foo", person.name)
    // person.name + "foo" -> fn.eve.internal.concat(person.name, "foo")
    let stringAddition = new RegExp(`(?:${infixParam}\\s*\\+\\s*${stringPlaceholder})|(?:${stringPlaceholder}\\s*\\+\\s*${infixParam})`,"gi");
    hasChanged = true;
    while(hasChanged) {
      hasChanged = false;
      code = code.replace(stringAddition, (str, left, right, left2, right2) => {
        hasChanged = true;
        if(left === undefined) {
          left = left2;
          right = right2;
        }
        left = this.transformBlockCode(left, functionArgs);
        right = this.transformBlockCode(right, functionArgs);
        strings.push(`${libArg}.eve.internal.concat(${left}, ${right})`);
        return "____" + (strings.length - 1) + "____";
      })
    }

    let multiply = new RegExp(`${infixParam}\\s*(\\*|\\/)\\s*${infixParam}`, "gi");
    // a * b -> fn.math["*"](a, b)
    // a / b -> fn.math["/"](a, b)
    hasChanged = true;
    while(hasChanged) {
      hasChanged = false;
      code = code.replace(multiply, (str, left, op, right) => {
        hasChanged = true;
        left = this.transformBlockCode(left, functionArgs);
        right = this.transformBlockCode(right, functionArgs);
        strings.push(`${libArg}.math["${op}"](${left}, ${right})`)
        return "____" + (strings.length - 1) + "____";
      });
    }
    // a + b -> fn.math["+"](a, b)
    // a - b -> fn.math["-"](a, b)
    let add = new RegExp(`${infixParam}\\s*(\\+|\\-)\\s*${infixParam}`, "gi");
    hasChanged = true;
    while(hasChanged) {
      hasChanged = false;
      code = code.replace(add, (str, left, op, right) => {
        hasChanged = true;
        left = this.transformBlockCode(left, functionArgs);
        right = this.transformBlockCode(right, functionArgs);
        strings.push(`${libArg}.math["${op}"](${left}, ${right})`)
        return "____" + (strings.length - 1) + "____";
      });
    }
    // a > b -> fn.compare[">"](a, b)
    // for all the (in)equalities: >, >=, <, <=, !=, ==
    let compare = new RegExp(`${infixParam}\\s*(>|>=|<|<=|!=|==)\\s*${infixParam}`, "gi");
    hasChanged = true;
    while(hasChanged) {
      hasChanged = false;
      code = code.replace(compare, (str, left, op, right) => {
        hasChanged = true;
        left = this.transformBlockCode(left, functionArgs);
        right = this.transformBlockCode(right, functionArgs);
        strings.push(`${libArg}.compare["${op}"](${left}, ${right})`)
        return "____" + (strings.length - 1) + "____";
      });
    }

    hasChanged = true;
    while(hasChanged) {
      hasChanged = false;
      code = code.replace(/____([0-9]+)____/gi, function(str, index:string) {
        let found = strings[parseInt(index)];
        if(found) hasChanged = true;
        return found || str;
      })
    }
    return code;
  }
}

//--------------------------------------------------------------------
// DSLNot
//--------------------------------------------------------------------

class DSLNot extends DSLBlock {
  getInputRegisters() {
    let registers:Register[] = [];
    for(let key in this.inputVariables) {
      let value = toValue(this.inputVariables[key]);
      if(isRegister(value)) {
        registers.push(value);
      }
    }
    return registers;
  }
}

//--------------------------------------------------------------------
// DSLUnion
//--------------------------------------------------------------------

class DSLUnion {
  __id:number;
  branches:DSLBlock[] = [];
  results:DSLVariable[] = [];
  node:runtime.ChooseFlow;
  inputs:DSLVariable[] = [];
  nodeType:("ChooseFlow" | "UnionFlow") = "UnionFlow";

  constructor(branchFunctions: Function[], public program:Program) {
    this.__id = CURRENT_ID++;
    let {branches, results} = this;
    let ix = 0;
    let resultCount:number|undefined;
    for(let branch of branchFunctions) {
      let block = new DSLBlock(`choose branch ${ix}`, branch as (block:DSLBlock) => any, program, false)
      let branchResultCount = this.resultCount(block.returns);
      if(resultCount === undefined) {
        resultCount = branchResultCount;
        for(let resultIx = 0; resultIx < resultCount; resultIx++) {
          results.push(new DSLVariable(`choose result ${resultIx}`))
        }
      } else if(resultCount !== branchResultCount) {
        throw new Error(`Choose branch ${ix} doesn't have the right number of returns, I expected ${resultCount}, but got ${branchResultCount}`);
      }
      for(let key in block.inputVariables) {
        let variable = block.inputVariables[key];
        if(this.inputs.indexOf(variable) === -1) {
          this.inputs.push(variable);
        }
      }
      let resultIx = 0;
      for(let result of this.results) {
        block.registerVariable(result);
        block.equivalence(block.returns[resultIx], result);
        resultIx++;
      }
      branches.push(block);
      ix++;
    }
  }

  getInputRegisters() {
    return this.inputs.map(toValue).filter(isRegister);
  }

  getOutputRegisters() {
    return this.results.map(toValue).filter(isRegister);
  }

  resultCount(result:any):number {
    if(result && result.constructor === Array) {
      return result.length;
    } else if(result) {
      return 1;
    }
    return 0;
  }

  unify() {
    for(let block of this.branches) {
      block.unify();
    }
  }

  allocateRegisters(registerIx:number) {
    for(let block of this.branches) {
      block.allocateRegisters(registerIx);
    }
    return registerIx;
  }

  compile(items:(DSLCompilable|undefined)[]) {
    let nodes = [];
    for(let block of this.branches) {
      block.compile(items);
      // @TODO: when we have multiple nodes, this won't fly
      nodes.push(block.block.nodes[0]);
    }
    let inputs = this.inputs.map(toValue).filter(isRegister) as Register[];
    let builder = runtime[this.nodeType] as any;
    this.node = new builder(nodes, inputs);
  }
}

//--------------------------------------------------------------------
// DSLChoose
//--------------------------------------------------------------------

class DSLChoose extends DSLUnion {
  nodeType:("ChooseFlow"|"UnionFlow") = "ChooseFlow";
}

//--------------------------------------------------------------------
// Program
//--------------------------------------------------------------------

// You can specify changes as either [e,a,v] or [e,a,v,round,count];
export type EAVTuple = [RawValue, RawValue, RawValue];
export type EAVRCTuple = [RawValue, RawValue, RawValue, number, number];
export type TestChange =  EAVTuple | EAVRCTuple;

export class Program {
  blocks:DSLBlock[] = [];
  runtimeBlocks:runtime.Block[] = [];
  index:indexes.Index;
  nodeCount = 0;

  protected _exporter?:runtime.Exporter;

  /** Represents the hierarchy of blocks currently being compiled into runtime nodes. */
  contextStack:DSLBlock[] = [];

  constructor(public name:string) {
    this.index = new indexes.HashIndex();
  }

  block(name:string, func:BlockFunction) {
    let block = new DSLBlock(name, func, this);
    block.prepare();
    this.blocks.push(block);
    this.runtimeBlocks.push(block.block);

    return this;
  }

  watch(name:string, func:BlockFunction) {
    if(!this._exporter) this._exporter = new runtime.Exporter();
    let block = new DSLBlock(name, func, this, true, true);
    block.prepare();
    this.blocks.push(block);
    this.runtimeBlocks.push(block.block);

    return this;
  }

  asDiffs(tag:string, handler:runtime.DiffConsumer) {
    if(!this._exporter) throw new Error("Must have at least one watch block to export as diffs.");
    this._exporter.triggerOnDiffs(GlobalInterner.intern(tag), handler);

    return this;
  }

  input(changes:runtime.Change[]) {
    let trans = new runtime.Transaction(changes[0].transaction, this.runtimeBlocks, changes, this._exporter && this._exporter.handle);
    trans.exec(this.index);
    return trans;
  }

  test(transaction:number, eavns:TestChange[]) {
    let changes:Change[] = [];
    let trans = new runtime.Transaction(transaction, this.runtimeBlocks, changes, this._exporter && this._exporter.handle);
    for(let [e, a, v, round = 0, count = 1] of eavns as EAVRCTuple[]) {
      let change = Change.fromValues(e, a, v, "my-awesome-node", transaction, round, count);
      if(round === 0) {
        changes.push(change);
      } else {
        trans.output(change);
      }
    }
    trans.exec(this.index);
    // console.log(trans.changes.map((change, ix) => `    <- ${change}`).join("\n"));
    return this;
  }
}

  // let prog = new Program("test");
  // prog.block("simple block", ({find, record, lib, choose, union, not, lookup}) => {
  //   let style = find("html/style");
  //   let {attribute, value} = lookup(style);
  //   return [
  //     record("html/eve/style", {style, k: value})//.add(attribute, value)
  //   ];
  // });
  // prog.block("simple block 2", ({find, record, lib, choose, union, not, lookup}) => {
  //   let elem = find("html/element");
  //   let style = elem.style;
  //   return [
  //     style.add("tag", "html/style")
  //   ];
  // });

  // prog.test(1, [
  //   [2, "tag", "html/element"],
  //   [2, "style", 3],
  //   [3, "color", "red"],
  // ]);

  // console.log(prog);
  // console.log(GlobalInterner);

  // let prog = new Program("test");
  // prog.block("simple block", ({find, record, lib, choose, union, not}) => {
  //   let elem = find("html/element");
  //   not(() => {
  //     find("html/element", {children: elem});
  //   });
  //   return [
  //     record("html/root", {element: elem, tagname: elem.tagname})
  //   ];
  // });

  // prog.test(1, [
  //   [2, "tag", "html/element"],
  //   [2, "tagname", "div"],
  //   [2, "children", 3],

  //   [3, "tag", "html/element"],
  //   [3, "tagname", "floop"],
  //   [3, "text", "k"],
  // ]);

  // prog.test(2, [
  //   [2, "children", 3, 0, -1],
  //   [3, "children", 2, 0, 1],
  // ]);

  // console.log(prog)

  // let prog = new Program("test");
  // prog.block("simple block", ({find, record, lib, choose, union}) => {
  //   let person = find("person");
  //   let foo = choose(() => {
  //     return person.nickName;
  //   }, () => {
  //     return person.name;
  //   })
  //   return [
  //     record("foo", {foo})
  //   ]
  // });
  // console.log(prog);

  // prog.test(1, [
  //   [1, "tag", "person"],
  //   [1, "name", "cool"],
  // ]);

  // prog.test(2, [
  //   [1, "nickName", "dude"],
  // ]);

  // prog.test(2, [
  //   [1, "nickName", "dude", 0, -1],
  // ]);

  // console.log(prog);

  // // -----------------------------------------------------
  // // program
  // // -----------------------------------------------------

  // let prog = new Program("test");
  // prog.block("simple block", ({find, record, lib}) => {
  //   let person = find("person");
  //   let text = `name: ${person.name}`;
  //   return [
  //     record("html/div", {person, text})
  //   ]
  // });

  // // -----------------------------------------------------
  // // verification
  // // -----------------------------------------------------


  // function doit(size = 10000, rounds = 8) {
  // let times = [];
  // for(let ix = 0; ix < rounds; ix++) {
  //   prog.index = new indexes.HashIndex();
  // let changes = [];
  // for(let i = 0; i < size; i++) {
  //   changes.push([runtime.Change.fromValues(i - 1, "name", i - 1,"foo",i,0,1), runtime.Change.fromValues(i, "tag", "person", "foo",i,0,1) ])
  // }

  // let start = performance.now();
  // // console.time();
  // for(let change of changes) {
  //   prog.input(change);
  // }
  // // console.timeEnd();
  // let end = performance.now();
  // // console.log(end - start)
  // times.push(end - start);
  // }

  // times.shift();
  // let average = times.reduce((a,b) => a + b) / times.length
  // console.log("Average: ", average.toFixed(3));
  // console.log("Max:", Math.max.apply(null, times).toFixed(3));
  // console.log("Min:", Math.min.apply(null, times).toFixed(3));
  // console.log("Per transaction: ", (average / size).toFixed(3));
  // console.log("Per fact: ", (average / (4 * size)).toFixed(3));
  // console.log("Times: ", times.map((x) => x.toFixed(3)));
  // }

  // window["doit"] = doit;<|MERGE_RESOLUTION|>--- conflicted
+++ resolved
@@ -355,15 +355,11 @@
   toInserts() {
     let program = this.__block.program;
     let inserts:(Constraint|Node)[] = [];
-<<<<<<< HEAD
     let e = maybeIntern(this.__record.value);
 
-    let values = [];
     for(let field in this.__fields) {
       for(let dslValue of this.__fields[field]) {
         let value = toValue(dslValue) as (RawValue | Register);
-        // @TODO: generate node ids
-        values.push(maybeIntern(value));
         if(this.__block.watcher) {
           inserts.push(new WatchNode(e, maybeIntern(field), maybeIntern(value), maybeIntern(program.nodeCount++)))
         } else {
@@ -382,19 +378,7 @@
         }
       }
     }
-    if(this.__needsId) {
-      inserts.push(FunctionConstraint.create("eve/internal/gen-id", {result: e}, values) as FunctionConstraint);
-    }
-
-=======
-    let e = maybeIntern(toValue(this.__record));
-    for(let field in this.__fields) {
-      for(let dslValue of this.__fields[field]) {
-        let value = toValue(dslValue) as (RawValue | Register);
-        inserts.push(new InsertNode(e, maybeIntern(field), maybeIntern(value), maybeIntern("my-awesome-node")))
-      }
-    }
->>>>>>> 2ea857b9
+
     return inserts;
   }
 
@@ -453,12 +437,8 @@
 
   lib = this.generateLib();
 
-<<<<<<< HEAD
   constructor(public name:string, public creationFunction:BlockFunction, public readonly program:Program, mangle = true, public readonly watcher = false) {
-=======
-  constructor(public name:string, public creationFunction:(block:DSLBlock) => any, public readonly program:Program, mangle = true) {
     this.__id = CURRENT_ID++;
->>>>>>> 2ea857b9
     let neueFunc = creationFunction;
     if(mangle) {
       let functionArgs:string[] = [];
