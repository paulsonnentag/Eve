import "setimmediate";
import {Program} from "./runtime/dsl2";
import * as testUtil from "../test/util";

let assert = {};
function verify(assert:any, prog:Program, ins:any[], outs:any[]) {
  prog.test(prog.nextTransactionId, ins);
}

function verifyIO(assert:any, progName:string, inputString:string, expecteds:testUtil.EAVRCTuple[][]) {
  let inputs = testUtil.createInputs(inputString);
  for(let input of inputs) {
    prog.test(prog.nextTransactionId, input);
    console.groupCollapsed("Expected");
    console.info(testUtil.pprint(expecteds));
    console.groupEnd();
  }
}

let prog = new Program("test");
<<<<<<< HEAD
prog.attach("editor");

// function doIt() {
//   let prog = new Program("test program");
//   prog.attach("tag browser");
//   console.log(prog);
//   prog.test(0, [
//     [1, "tag", "person"],
//     [1, "name", "jeff"],

//     [2, "tag", "person"],
//     [2, "name", "sandra"],
//     [2, "pet", 3],

//     [3, "tag", "pet"],
//     [3, "tag", "dog"],
//     [3, "name", "bert"],

//     [4, "tag", "person"],
//     [4, "name", "rachel"],
//     [4, "pet", 5],
//     [4, "pet", 6],

//     [5, "tag", "pet"],
//     [5, "tag", "cat"],
//     [5, "name", "Felicia"],

//     [6, "tag", "pet"],
//     [6, "tag", "cat"],
//     [6, "name", "Mr. Whiskers"]
//   ]);
// }
// (global as any).doIt = doIt;
=======

function doIt() {
  let prog = new Program("test program");
  prog.attach("tag browser");
  console.log(prog);
  prog.test(0, [
    [1, "tag", "person"],
    [1, "name", "jeff"],

    [2, "tag", "person"],
    [2, "name", "sandra"],
    [2, "pet", 3],

    [3, "tag", "pet"],
    [3, "tag", "dog"],
    [3, "name", "bert"],

    [4, "tag", "person"],
    [4, "name", "rachel"],
    [4, "pet", 5],
    [4, "pet", 6],

    [5, "tag", "pet"],
    [5, "tag", "cat"],
    [5, "name", "Felicia"],

    [6, "tag", "pet"],
    [6, "tag", "cat"],
    [6, "name", "Mr. Whiskers"]
  ]);
}
(global as any).doIt = doIt;
>>>>>>> b9d0d77e


// doIt();
// import "./programs/flappy";
import "./programs/compiler";
// import "./programs/hover";<|MERGE_RESOLUTION|>--- conflicted
+++ resolved
@@ -18,9 +18,7 @@
 }
 
 let prog = new Program("test");
-<<<<<<< HEAD
 prog.attach("editor");
-
 // function doIt() {
 //   let prog = new Program("test program");
 //   prog.attach("tag browser");
@@ -52,43 +50,10 @@
 //   ]);
 // }
 // (global as any).doIt = doIt;
-=======
 
-function doIt() {
-  let prog = new Program("test program");
-  prog.attach("tag browser");
-  console.log(prog);
-  prog.test(0, [
-    [1, "tag", "person"],
-    [1, "name", "jeff"],
-
-    [2, "tag", "person"],
-    [2, "name", "sandra"],
-    [2, "pet", 3],
-
-    [3, "tag", "pet"],
-    [3, "tag", "dog"],
-    [3, "name", "bert"],
-
-    [4, "tag", "person"],
-    [4, "name", "rachel"],
-    [4, "pet", 5],
-    [4, "pet", 6],
-
-    [5, "tag", "pet"],
-    [5, "tag", "cat"],
-    [5, "name", "Felicia"],
-
-    [6, "tag", "pet"],
-    [6, "tag", "cat"],
-    [6, "name", "Mr. Whiskers"]
-  ]);
-}
-(global as any).doIt = doIt;
->>>>>>> b9d0d77e
 
 
 // doIt();
 // import "./programs/flappy";
-import "./programs/compiler";
+//import "./programs/compiler";
 // import "./programs/hover";