--- conflicted
+++ resolved
@@ -55,12 +55,6 @@
 
 // import "./programs/flappy";
 
-<<<<<<< HEAD
-let assert = {};
-function verify(assert:any, prog:Program, ins:any[], outs:any[]) {
-  prog.test(prog.nextTransactionId, ins);
-}
-=======
 verifyIO(assert, "2 static", "+A; +B, -A; -B", [
   [[1, "tag", "result", 1, +1], [1, "branch", 1, 1, +1],
    [2, "tag", "result", 1, +1], [2, "branch", 2, 1, +1]],
@@ -68,9 +62,6 @@
   [[1, "tag", "result", 1, -1], [1, "branch", 1, 1, -1],
    [2, "tag", "result", 1, -1], [2, "branch", 2, 1, -1]],
 ]);
-
-
->>>>>>> 2c5bcedb
 
   // prog.block("simple block", ({find, record, lib, choose}) => {
   //   let person = find("person");
