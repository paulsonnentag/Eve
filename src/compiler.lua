-- Imports / module wrapper
local Pkg = {}
local std = _G
local error = error
local print = print
local tostring = tostring
local getmetatable = getmetatable
local setmetatable = setmetatable
local string = string
local util = require("util")
local Set = require("set").Set
local parser = require("parser")
local color = require("color")
local build = require("build")
setfenv(1, Pkg)

local ENTITY_FIELD = parser.ENTITY_FIELD
local TAG_FIELD = "tag"
local EAV_TAG = "eav"

-- Utilities
local nothing = {}

function formatQueryNode(node, indent)
   indent = indent or 0
   local padding = string.rep("  ", indent)
   local result = padding .. node.type
   if node.type == "query" then
      result = result .. "<" .. (node.name or "unnamed") .. ">"
      if node.unpacked then
         result = result .. "{\n"
         for ix, guy in std.ipairs(node.unpacked) do
            result = result .. padding .. "  " .. ix .. ". " .. tostring(guy) .. ",\n"
         end
         result = result .. padding .. "}"
      elseif node.dependencyGraph then
         result = result .. tostring(node.dependencyGraph)
      end
   elseif node.type == "constant" then
     result = result .. node.constant
   elseif node.type == "variable" then
      result = result .. "<" .. (node.name or "unnamed") .. ">"
   elseif node.type == "binding" then
      result = result .. "{" .. tostring(node.field) .. " -> "
      if node.constant then
         result = result .. tostring(node.constant.constant)
      elseif node.variable then
         result = result .. formatQueryNode(node.variable)
      end
      return result .. "}"
   elseif node.type == "object" then
      result = result .. "{"
      for _, binding in std.ipairs(node.bindings) do
         result = result .. formatQueryNode(binding) .. ", "
      end
      return result .. "}"
   elseif node.type == "mutate" then
      result = result .. "<" .. node.operator .. ">{"
      for _, binding in std.ipairs(node.bindings) do
         result = result .. formatQueryNode(binding) .. ", "
      end
      return result .. "}"
   elseif node.type == "union" or node.type == "choose" then
      result = result .. "{\n"
      for _, query in std.ipairs(node.queries) do
         result = result .. formatQueryNode(query, 1) .. ",\n"
      end
      return result .. "}"
   end
   return result
end

local DefaultNodeMeta = {}
DefaultNodeMeta.__tostring = formatQueryNode

-- Dependency Graph

DependencyGraph = {}

function DependencyGraph:new(obj)
   obj = obj or {}
   -- Essential state
   obj.unsorted = obj.unsorted or Set:new() -- set of nodes that need to be ordered
   obj.sorted = obj.sorted or {} -- append-only set of ordered nodes

   obj.unsatisfied = obj.unsatisfied or {} -- Number of terms required but not bound per node
   obj.dependents = obj.dependents or {} -- Sets of nodes depending on a term
   obj.strongDependents = obj.strongDependents or {} -- Sets of nodes strongly depending on (requiring stabilization of) a term
   obj.bound = obj.bound or Set:new() -- Set of terms bound by the currently ordered set of nodes
   obj.terms = obj.terms or Set:new() -- Set of all terms provided by any node in the graph
   obj.termGroups = obj.termGroups or Set:new() -- Set of sets of terms that are in some way joined

   setmetatable(obj, self)
   self.__index = self
   return obj
end

-- Get the variables this dgraph depends on for reification
function DependencyGraph:depends()
   local depends = Set:new()
   for term in std.pairs(self.dependents) do
      depends:add(term)
   end
   return depends / self.bound
end

function DependencyGraph:provided()
   return self.bound
end

function DependencyGraph:isSorted()
   return self.unsorted:length() == 0
end

function DependencyGraph:addObjectNode(node)
   local produces = Set:new()
   local depends = Set:new()
   for _, binding in std.ipairs(node.bindings or nothing) do
      if binding.variable then
         produces:add(binding.variable)
         depends:add(binding.variable)
      end
   end
   return self:add(node, depends, produces)
end

function DependencyGraph:addMutateNode(node)
   local produces = Set:new()
   local depends = Set:new()
   local weakDepends = Set:new()
   for _, binding in std.ipairs(node.bindings or nothing) do
      -- If the entity term isn't bound, the mutation produces it
      -- @FIXME: This is (incorrectly) insertion-order dependent, since any intended dependents of this entity
      -- that were inserted first will see that the term does not exist and not add a dependency on it.
      if binding.field == ENTITY_FIELD and not self.terms[binding.variable] then
         produces:add(binding.variable)
      end

      -- If the binding is bound on a variable that is produced in the query, it becomes a dependency of the query.
      if binding.variable then
         weakDepends:add(binding.variable)
      end
   end

<<<<<<< HEAD
   return self:add(node, depends, produces)
=======
   return self:add(node, depends, produces, weakDepends)
>>>>>>> 0792bcd6
end

function DependencyGraph:addExpressionNode(node)
   -- TODO also need to consider projections and groupings as dependencies
   -- TODO handle productions other than just "return", this will require schemas
   local produces = Set:new()
   local depends = Set:new()
   for _, binding in std.ipairs(node.bindings) do
     if binding.field == "return" and binding.variable then
       produces:add(binding.variable)
     elseif binding.variable then
       depends:add(binding.variable)
     end
   end
   return self:add(node, depends, produces)
end

function DependencyGraph:addSubqueryNode(node)
   local provides = Set:new()
   local depends = Set:new()

   for _, var in std.pairs(node.outputs) do
     provides:add(var)
   end

   for _, body in std.ipairs(node.queries) do
      local subgraph = DependencyGraph:fromQueryGraph(body, self.terms:clone(), self.terms:clone())
      provides:union(subgraph:provided(), true)
      depends:union(subgraph:depends(), true)
   end
   return self:add(node, depends, provides)
end

function DependencyGraph:fromQueryGraph(query, terms, bound)
   local uniqueCounter = 0
   local dgraph = self
   if getmetatable(dgraph) ~= DependencyGraph then
      -- @FIXME: this naive injection strategy lets objects be scheduled willy-nilly after mutates...
      -- Not tracking this information is currently incidentally correct, but cannot be relied upon to order subqueries properly within their parents
      -- dgraph = self:new{terms = terms, bound = bound}
      dgraph = self:new()

   end
   dgraph.query = query
   query.dependencyGraph = dgraph

   for _, node in std.ipairs(query.expressions or nothing) do
      dgraph:addExpressionNode(node)
   end

   for _, node in std.ipairs(query.nots or nothing) do
      dgraph:addSubqueryNode(node)
   end

   for _, node in std.ipairs(query.objects or nothing) do
      dgraph:addObjectNode(node)
   end

   for _, node in std.ipairs(query.unions or nothing) do
      dgraph:addSubqueryNode(node)
   end

   for _, node in std.ipairs(query.chooses or nothing) do
      dgraph:addSubqueryNode(node)
   end

   -- If the ENTITY variable of this mutate isn't already bound and it's a child of another mutate,
   -- then we need to uniquify it to prevent unification with other mutates.
   for _, node in std.ipairs(query.mutates or nothing) do
      if not dgraph.terms[node.variable] then
         if node.parent and node.parent.type == "mutate" then
            local old = node.variable
            node.variable = util.shallowCopy(node.variable)
            node.variable.name = "$$tmp" .. "-" .. node.variable.name .. "-" .. uniqueCounter
            uniqueCounter = uniqueCounter + 1
            for _, binding in std.pairs(node.bindings) do
               if binding.type == "binding" and binding.variable == old then
                  binding.variable = node.variable
               end
            end
            local parent = node.parent
            for _, binding in std.pairs(parent.bindings) do
               if binding.type == "binding" and binding.variable == old then
                  binding.variable = node.variable
               end
            end
         end
      end
   end

   for _, node in std.ipairs(query.mutates or nothing) do
      dgraph:addMutateNode(node)
   end

   return dgraph
end
-- depends are the set of terms that must be produced prior to scheduling this node
-- produces are the set of terms produced after this node has been scheduled
-- maybeDepends are the set of terms that, IFF produced in this query, become dependencies of this node
-- strongDepends are the set of terms that must be completely settled (cardinality-stable) prior to scheduling this node
-- @NOTE: that, in order to permit stable scheduling, weak and strong depends will not be treated as joining term groups
function DependencyGraph:add(node, depends, produces, maybeDepends, strongDepends)
   produces = produces or Set:new()
   depends = depends and depends:difference(produces, true) or Set:new()
   maybeDepends = maybeDepends and maybeDepends:difference(produces, true)or Set:new()
   strongDepends = strongDepends and strongDepends:difference(produces, true)or Set:new()

   node.depends = depends
   node.produces = produces
   node.maybeDepends = maybeDepends
   node.strongDepends = strongDepends

   self.terms:union(produces, true)

   if getmetatable(node) == nil then
      setmetatable(node, DefaultNodeMeta)
   end
   for term in std.pairs(depends) do
      if getmetatable(term) == nil then
         setmetatable(term, DefaultNodeMeta)
      end
   end
   for term in std.pairs(produces) do
      if getmetatable(term) == nil then
         setmetatable(term, DefaultNodeMeta)
      end
   end
   for term in std.pairs(maybeDepends) do
      if getmetatable(term) == nil then
         setmetatable(term, DefaultNodeMeta)
      end
   end
   for term in std.pairs(strongDepends) do
      if getmetatable(term) == nil then
         setmetatable(term, DefaultNodeMeta)
      end
   end

   -- group new/updated terms, consolidating any newly joined groups
   local terms = Set:new()
   if produces then terms:union(produces, true) end
   if depends then terms:union(depends, true) end
   local groups = Set:new()
   local neueGroup = Set:new()
   for term in std.pairs(terms) do
      local grouped = false
      for group in std.pairs(self.termGroups) do
         if group[term] then
            groups:add(group)
            grouped = true
         end
      end
      if not grouped then
         neueGroup:add(term)
         groups:add(neueGroup)
      end
   end
   if groups:length() == 1 then
      for group in std.pairs(groups) do
         self.termGroups:add(group)
      end
   elseif groups:length() > 1 then
      for group in std.pairs(groups) do
         for term in std.pairs(group) do
            neueGroup:add(term)
         end
         self.termGroups:remove(group)
      end
      self.termGroups:add(neueGroup)
   end

   -- Link new maybe dependencies to existing terms
   if maybeDepends then
      for term in std.pairs(maybeDepends) do
         if self.terms[term] then
            strongDepends:add(term)
         end
      end
   end

   -- Link existing maybe dependencies to new terms
   for term in std.pairs(produces) do
      if self.strongDependents[term] == nil then
         self.strongDependents[term] = Set:new()
         for other in std.pairs(self.unsorted) do
            if other.maybeDepends[term] then
               other.strongDepends:add(term)
               self.strongDependents[term]:add(other)
               self.unsatisfied[other] = self.unsatisfied[other] + 1
            end
         end
      end
   end

   self.unsorted:add(node)
   self.unsatisfied[node] = 0
   if depends then
      if produces then
         depends:difference(produces, true)
      end

      -- Register this node as a dependent on all the terms it requires but cannot produce
      for term in std.pairs(depends) do
         if not self.bound[term] then
            if self.dependents[term] then
               self.dependents[term]:add(node)
            else
               self.dependents[term] = Set:new{node}
            end
            self.unsatisfied[node] = self.unsatisfied[node] + 1
         end
      end

      for term in std.pairs(strongDepends) do
         if not self.bound[term] then
            if self.strongDependents[term] then
               self.strongDependents[term]:add(node)
            else
               self.strongDependents[term] = Set:new{node}
            end
            self.unsatisfied[node] = self.unsatisfied[node] + 1
         end
      end
   end
end

function DependencyGraph:group(term) -- get the termGroup of the given term
   for group in std.pairs(self.termGroups) do
      if group[term] then
         return group
      end
   end
end

function DependencyGraph:groupUnsatisfied(group) -- get the number of  outstanding nodes that must be ordered before the group stabilizes
   local unsatisfied = 0
   for term in std.pairs(group) do
      if self.dependents[term] then
         unsatisfied = unsatisfied + self.dependents[term]:length()
      end
      for node in std.pairs(self.unsorted) do
         if node.produces[term] then
            unsatisfied = unsatisfied + 1
         end
      end
   end
   return unsatisfied
end

function DependencyGraph:order(allowPartial)
   --[[
     The is naive ordering rules out a subset of valid subgraph embeddings that depend upon parent term production.
      The easy solution to fix this is to iteratively fix point the parent and child graphs until ordering is finished or
      or no new productions are possible.
      E.g.:
      1. a -> a
      2. f -> b
      3. subquery
        i.   a -> b
        ii.  b -> a
        iii. a, b -> f
   ]]--

   while self.unsorted:length() > 0 do
      local scheduled = false
      for node in std.pairs(self.unsorted) do
         if self.unsatisfied[node] == 0 then
            if node.queries then
               for _, body in std.ipairs(node.queries) do
                  body.dependencyGraph:order()
               end
            end
            self.sorted[#self.sorted + 1] = node
            self.unsorted:remove(node)
            for term in std.pairs(node.depends) do
               self.dependents[term]:remove(node)
            end

            -- Decrement the unsatisfied term count for nodes depending on terms this node provides that haven't been provided
            if node.produces:length() > 0 then
               local someTerm
               for term in std.pairs(node.produces) do
                  someTerm = term
                  if self.dependents[term] and not self.bound[term] then
                     self.bound:add(term)
                     for dependent in std.pairs(self.dependents[term]) do
                        self.unsatisfied[dependent] = self.unsatisfied[dependent] - 1
                     end
                  end
               end

               -- Determine if the group containing the produced terms is stabilized by ordering this node
               -- If so, satisfy the strong dependencies of every term in the group
               local group = self:group(someTerm)
               if self:groupUnsatisfied(group) == 0 then
                  for term in std.pairs(group) do
                     if self.strongDependents[term] then
                        for dependent in std.pairs(self.strongDependents[term]) do
                           self.unsatisfied[dependent] = self.unsatisfied[dependent] - 1
                        end
                     end
                  end
               end
            end
            scheduled = true
            break
         end
      end
      if not scheduled and not allowPartial then
         print("-----ERROR----")
         print(tostring(self))
         print("--------------")
         error("Unable to find a valid dependency ordering for the given graph, aborting")
      elseif not scheduled then
         break
      end
   end
   return self.sorted, #self.unsorted > 0
end

function DependencyGraph.__tostring(obj)
   local result = "DependencyGraph{\n"
   for ix, node in std.ipairs(obj.sorted) do
<<<<<<< HEAD
      result = result .. "  " .. ix .. ": " .. tostring(node.requires) .. " -> " .. tostring(node.produces) .. "\n"
      result = result .. "    " .. util.indentString(1, tostring(node)) .. "\n"
   end
   for node in std.pairs(obj.unsorted) do
      result = result .. "  ?: " .. tostring(node.requires) .. " -> " .. tostring(node.produces) .. "\n"
=======
      local depends = tostring(node.depends)
      if node.strongDepends:length() > 0 then
         depends = depends .. "|" .. tostring(node.strongDepends)
      end
      result = result .. "  " .. ix .. ": " .. depends .. " -> " .. tostring(node.produces) .. "\n"
      result = result .. "    " .. util.indentString(1, tostring(node)) .. "\n"
   end
   for node in std.pairs(obj.unsorted) do
      local depends = tostring(node.depends)
      if node.strongDepends:length() > 0 then
         depends = depends .. "|" .. tostring(node.strongDepends)
      end
      result = result .. "  ?: " .. depends .. " -> " .. tostring(node.produces) .. "\n"
>>>>>>> 0792bcd6
      result = result .. "   ? " .. util.indentString(1, tostring(node)) .. "\n"
   end
   result = result .. tostring(obj.termGroups) .. "\n"
   return result .. "}"
end


ScanNode = {}
function ScanNode:new(obj)
   obj = obj or {}
   setmetatable(obj, self)
   self.__index = self
   return obj
end

function ScanNode:fromObject(source)
   local obj = self
   if getmetatable(obj) ~= ScanNode then
      obj = self:new()
   end
   obj.source = source
   obj.type = source.type
   obj.scope = source.scope
   obj.operator = source.operator
   for _, binding in std.ipairs(source.bindings) do
      obj[binding.field] = binding.variable or binding.constant
   end
   return obj
end

function ScanNode:fromBinding(source, binding, entity)
   local obj = self
   if getmetatable(obj) ~= ScanNode then
      obj = self:new()
   end
   obj.source = source
   obj.type = source.type
   obj.operator = source.operator
   obj.scope = source.scope
   obj.entity = entity
   obj.attribute = binding.field
   obj.value = binding.variable or binding.constant
   return obj
end

function ScanNode.__tostring(obj)
   local operator = ""
   if obj.operator then
      operator = "operator: " .. tostring(obj.operator) .. ", "
   end
   if obj.scope then
      operator = operator .. "scope: " .. tostring(obj.scope) .. ", "
   end
   -- FIXME: I couldn't figure out how to get constants to print correctly
   -- through whatever magical printing mechanism is going on here
   local value = obj.value
   if value.type == "constant" then
     value = value.constant
   end
   return "ScanNode{type: " .. tostring(obj.type) .. ", " .. operator ..
      "entity: " .. tostring(obj.entity) ..
      ", attribute: " .. tostring(obj.attribute) ..
      ", value: " .. tostring(value) .. "}"
end

SubprojectNode = {}
function SubprojectNode:new(obj)
   obj = obj or {}
   obj.type = obj.type or "subproject"
   obj.projection = obj.projection or Set:new()
   obj.nodes = obj.nodes or {}
   setmetatable(obj, self)
   self.__index = self
   return obj
end

function SubprojectNode.__tostring(obj)
   local result = "SubprojectNode " .. tostring(obj.projection) .. " -> " .. tostring(obj.produces) .. " {\n"

   for _, node in std.pairs(obj.nodes) do
<<<<<<< HEAD
      result = result .. "  " .. tostring(node.requires) .. " -> " .. tostring(node.produces) .. "\n"
=======
      result = result .. "  " .. tostring(node.depends) .. " -> " .. tostring(node.produces) .. "\n"
>>>>>>> 0792bcd6
      result = result .. "    " .. tostring(node) .. "\n"
   end

   return result .. "}"
end


function isEAVNode(node)
   for _, binding in std.ipairs(node.bindings) do
      if binding.field == TAG_FIELD and binding.constant and binding.constant.constant == EAV_TAG then
         return true
      end
   end
   return false
end

function unpackObjects(nodes)
   local unpacked = {}
   local unpackedSubprojects = {}
   local ix = 1
   local tmpCounter = 0
   for _, node in std.ipairs(nodes) do
      if node.type == "object" or node.type == "mutate" then
         local unpackList = unpacked
         if node.type ~= "object" then
            local projection = Set:new()
            for ix, proj in std.pairs(node.projection) do
               projection:union(proj, true)
            end

            local subproject = SubprojectNode:new{projection = projection, produces = node.produces}
            unpackList = subproject.nodes
            unpackedSubprojects[#unpackedSubprojects + 1] = subproject
         end

         if isEAVNode(node) then
            unpackList[#unpackList + 1] = ScanNode:fromObject(node)
         else
            local entity
            for _, binding in std.ipairs(node.bindings) do
               if binding.field == ENTITY_FIELD then
                  entity = binding.variable or binding.constant
               end
            end
            -- Even if the entity isn't used by the user, we still need to create it to unify the exploded scans
            if not entity then
               local tmpName = "$$tmp-entity-" .. tmpCounter
               tmpCounter = tmpCounter + 1
               entity = {type = "variable", query = node.query, parent = node.query, children = {}, line = node.line, offset = node.offset, name = tmpName}
               setmetatable(entity, DefaultNodeMeta)
               node.query.variables[#node.query.variables] = entity
            end

            for _, binding in std.ipairs(node.bindings) do
               if binding.field ~= ENTITY_FIELD then
                  unpackList[#unpackList + 1] = ScanNode:fromBinding(node, binding, entity)
               end
            end
         end
      else
         if node.type == "union" or node.type == "choose" then
            for _, query in std.ipairs(node.queries) do
               query.unpacked = unpackObjects(query.dependencyGraph:order())
            end
         end
         unpacked[ix] = node
         ix = ix + 1
      end
   end

   for _, node in std.ipairs(unpackedSubprojects) do
     unpacked[#unpacked + 1] = node
   end

   return unpacked
end

function compileExec(contents, tracing)
   local parseGraph = parser.parseString(contents)
   local set = {}

   for ix, queryGraph in std.ipairs(parseGraph.children) do
      local dependencyGraph = DependencyGraph:fromQueryGraph(queryGraph)
      local sorted = dependencyGraph:order()
      local unpacked = unpackObjects(sorted)
      -- this handler function is just for debugging, we no longer have
      -- an 'execution return'
      set[#set+1] = unpacked
   end
   return build.build(set, tracing)
end

function analyze(content)
   local parseGraph = parser.parseString(content)
   print("--- Parse Graph ---")
   print(parser.formatQueryGraph(parseGraph))

   for ix, queryGraph in std.ipairs(parseGraph.children) do
      print("--- Query Graph (" .. ix .. ") " .. queryGraph.name .. " ---")

      print(" -- Unsorted DGraph --")
      local dependencyGraph = DependencyGraph:fromQueryGraph(queryGraph)
      print(dependencyGraph)

      print(" -- Sorted DGraph --")
      local sorted = dependencyGraph:order()
      print(dependencyGraph)

      print(" -- Unpacked Objects / Mutates --")
      local unpacked = unpackObjects(sorted)
      print("{")
      for ix, node in std.ipairs(unpacked) do
         print("  " .. ix .. ". " .. util.indentString(1, tostring(node)))
      end
      print("}")
   end
end


if ... == nil then
   local testTable = {a = 5, b = "z", c = {d = {}}}
   print("Testing printTable")
   util.printTable(testTable)

   local Node = {}
   function Node:new(obj)
      setmetatable(obj, self)
      self.__index = self
      return obj
   end
   function Node.__tostring(obj)
      return "Table<" .. obj.name .. ">{}"
   end

   print("Testing DG")
   local dg = DependencyGraph:new()
   dg:add(Node:new{name = "foo"}, Set:new{"b", "c"}, Set:new{"a", "b"})
   dg:add(Node:new{name = "bar"}, Set:new{"c", "d"}, Set:new{"a", "c"})
   dg:add(Node:new{name = "baz"}, Set:new{"d"}, Set:new{"d", "e", "f"})
   dg:add(Node:new{name = "quux"}, nil, Set:new{"d", "c"})
   dg:add(Node:new{name = "buzz"}, Set:new{"e", "b"}, nil)
   print("Unsorted 1")
   print(dg)
   local sorted = dg:order()
   print("Sorted 1")
   print(dg)
   util.printList(sorted)

   print("\nPartial sort")
   dg = DependencyGraph:new()
   dg:add(Node:new{name = "foo"}, Set:new{"b", "z"}, Set:new{"a", "b"})
   dg:add(Node:new{name = "bar"}, Set:new{"c", "d"}, Set:new{"a", "c"})
   dg:add(Node:new{name = "baz"}, Set:new{"d"}, Set:new{"d", "e", "f"})
   dg:add(Node:new{name = "quux"}, nil, Set:new{"d", "c"})
   dg:add(Node:new{name = "buzz"}, Set:new{"e", "b"}, nil)
   dg:order(true)
   print(dg)
end

return Pkg<|MERGE_RESOLUTION|>--- conflicted
+++ resolved
@@ -142,11 +142,7 @@
       end
    end
 
-<<<<<<< HEAD
-   return self:add(node, depends, produces)
-=======
    return self:add(node, depends, produces, weakDepends)
->>>>>>> 0792bcd6
 end
 
 function DependencyGraph:addExpressionNode(node)
@@ -470,13 +466,6 @@
 function DependencyGraph.__tostring(obj)
    local result = "DependencyGraph{\n"
    for ix, node in std.ipairs(obj.sorted) do
-<<<<<<< HEAD
-      result = result .. "  " .. ix .. ": " .. tostring(node.requires) .. " -> " .. tostring(node.produces) .. "\n"
-      result = result .. "    " .. util.indentString(1, tostring(node)) .. "\n"
-   end
-   for node in std.pairs(obj.unsorted) do
-      result = result .. "  ?: " .. tostring(node.requires) .. " -> " .. tostring(node.produces) .. "\n"
-=======
       local depends = tostring(node.depends)
       if node.strongDepends:length() > 0 then
          depends = depends .. "|" .. tostring(node.strongDepends)
@@ -490,7 +479,6 @@
          depends = depends .. "|" .. tostring(node.strongDepends)
       end
       result = result .. "  ?: " .. depends .. " -> " .. tostring(node.produces) .. "\n"
->>>>>>> 0792bcd6
       result = result .. "   ? " .. util.indentString(1, tostring(node)) .. "\n"
    end
    result = result .. tostring(obj.termGroups) .. "\n"
@@ -571,11 +559,7 @@
    local result = "SubprojectNode " .. tostring(obj.projection) .. " -> " .. tostring(obj.produces) .. " {\n"
 
    for _, node in std.pairs(obj.nodes) do
-<<<<<<< HEAD
-      result = result .. "  " .. tostring(node.requires) .. " -> " .. tostring(node.produces) .. "\n"
-=======
       result = result .. "  " .. tostring(node.depends) .. " -> " .. tostring(node.produces) .. "\n"
->>>>>>> 0792bcd6
       result = result .. "    " .. tostring(node) .. "\n"
    end
 
