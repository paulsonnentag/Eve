.flex-spacer { flex: 1; }
.flex-row { display: flex; flex: 1; flex-direction: row; }

@keyframes hide-delayed {
    from { opacity: 1; }
    99% { opacity: 1; }
    to { opacity: 0; }
}

* { box-sizing: border-box; }


html, body, __root { height: 100%; }
body { background: #f5f5f5; color: #555; }
/****************************************************************************\
 * Root
\****************************************************************************/
.editor-root { display: flex; flex-direction: row; height: 100%; align-items: stretch; background: #fff; }

.navigator-pane { width: 320px; flex: 0 0 auto; overflow-x: hidden; background:#555; color:#eee; transition: width 0.3s ease-in-out; margin-right:20px; padding:30px 0; }
.navigator-pane.collapsed { width: 20px; }
.navigator-pane .navigator-pane-inner { width: 320px; padding: 0 5px; margin-left: 0; transition: margin-left 0.3s ease-in-out; }
.navigator-pane.collapsed .navigator-pane-inner { margin-left: -295px; }
.navigator-pane.collapsed .tree-item { pointer-events: none; }

.editor-pane { position: relative; flex: 1; }

.CodeMirror-sizer > div:first-child { width: 650px; min-height: 100%; }

/****************************************************************************\
 * Navigator
\****************************************************************************/
.navigator-header { display: flex; flex-direction: row; padding-left: 5px; user-select: none; -webkit-user-select: none; }
.navigator-header > .controls { }
.navigator-header > .controls > * { display: inline-block; width: 20px; opacity: 0.25; text-align: center; transition: opacity 0.15s transform 0.15s; }
.navigator-header:hover > .controls > *:not(.disabled) { opacity: 1; }
.navigator-header .collapse-btn { transform: rotate(180deg); }
.navigator-header .label { white-space: pre; display:none; }

.tree-item { flex-direction: column; align-items: stretch; }
.tree-item > .tree-items { display: flex; flex-direction: column; }

.item-level-1 > div > .label { font-size:18pt; margin-bottom:25px; }
.item-level-2 { margin-bottom:25px; margin-left:3px; }
.item-level-2 > div > .label { font-weight: bold; margin-bottom:5px; }
.item-level-3 { margin-top:3px; }
.item-level-3 > div > .label { color:#bbb; font-size: 11pt; }

.tree-item .label { display: flex; flex: 1 1 auto; margin-left: 20px; user-select: none; -webkit-user-select: none; transition: opacity 0.15s; }
.tree-item .label:before { display: inline-block; margin-left: -15px; margin-right: 5px; height: 15px; width: 15px; text-align: center; }
.tree-item.branch .label:before { opacity: 0.25; transition: opacity 0.15s, transform 0.15s; }
.tree-item.branch.root > .flex-row > .label { opacity: 0; pointer-events: none; }
.tree-item.branch.collapsed .label:before { transform: rotate(-90deg); opacity: 0.5; }
.tree-item.branch:hover .label:before { opacity: 1; }
.tree-item .label.no-icon:before { content: ""; }

.tree-item .controls { display: flex; flex: 0 0 auto; margin-left: 5px; opacity: 0; transition: opacity 0.15s; user-select: none; -webkit-user-select: none; }
.tree-item .controls > * { display: inline-block; width: 20px; text-align: center; }
.tree-item:hover > .flex-row > .controls { opacity: 1; }

.tree-item.hidden > .flex-row > .label { opacity: 0.5; }

/****************************************************************************\
 * Editor
\****************************************************************************/
.editor-pane { margin-left: 20px; }

.editor-pane > .controls { position: absolute; top: 10px; right: 30px; z-index: 10; background: rgba(255, 255, 255, 0.8); }
.editor-pane > .controls > div { padding: 5px 10px; text-decoration: underline; }
.editor-pane > .controls > div:hover { background: #eee; }

.CodeMirror-lines { padding-top:30px; }

.CodeMirror { background:none; color: inherit; height:100%; font-size:11pt;  }
.CodeMirror-scroll, .CodeMirror-gutters { height:100%; }
.CodeMirror-cursor { background: #555; border-color:#555; }

.CodeMirror { color: #555; line-height:25px; font-family: Avenir, "Helvetica Neue", sans-serif; }
.CodeMirror pre { padding-left: 8px; padding-right:50px; }
.CodeMirror-scroll { scroll-behavior: smooth; }
.CodeMirror-gutters { background: #303030; border-right: none; padding-right: 5px; }
.CodeMirror-selected { background: #444; }
.CodeMirror-focused .CodeMirror-selected { background: #eee; }

.CodeMirror-simplescroll-vertical { width:14px; background: #fff; border-left:1px solid #ddd; border-right:1px solid #ddd; }
.CodeMirror-simplescroll-vertical div { border:none; border-radius:0; background: #f4f4f4; border-top:1px solid #ddd; border-bottom:1px solid #ddd; }
.CodeMirror .scrollbar-annotation { width: 8px !important; min-height:3px !important; height:3px !important; right: 3px !important; }

.CodeMirror .STRONG { font-weight:bold; }
.CodeMirror .EMPH { font-style:italic; }
.CodeMirror .CODE { margin-left: 10px; margin-right:50px; border-left:5px solid #eaeaea; background: #f4f4f4; font-family: "Inconsolata", "Monaco", "Consolas", "Ubuntu Mono", monospace;  }
.CodeMirror .CODE-TEXT { line-height:19px; padding-left:30px; }
.CodeMirror span.CODE { color: #0076ce; background:none; margin:0; padding:0; border:none; }
.CodeMirror .CodeMirror-line.ITEM { padding-left: 20px; }
.CodeMirror .CodeMirror-line.ITEM.bullet:before { content: "-"; padding-right:10px; }
.CodeMirror .CODE_BLOCK { font-family: "Inconsolata", "Monaco", "Consolas", "Ubuntu Mono", monospace; }
.CodeMirror .CODE-TOP { border-radius:3px 3px 0 0; padding-top:8px; }
.CodeMirror .CODE-BOTTOM { border-radius:0 0 3px 3px; padding-bottom:8px; }
.CodeMirror .DOC { color: #d8d8d8; }
.CodeMirror .HEADING1 { font-size:30px; padding-top:20px; padding-bottom: 30px;}
.CodeMirror .HEADING2 { font-size:20px; padding-top:20px; padding-bottom: 10px; font-weight: bold; }
.CodeMirror .HEADING3 { font-size:16px; padding-top:20px; padding-bottom: 10px; font-weight: bold; }
.CodeMirror .HEADING4 { font-size:12pt;}

/* Syntax Styles */

.CodeMirror .COMMENT { color: #747474; }

/* Variables/Attributes */
.CodeMirror .ALIAS { }
.CodeMirror .TAG, .CodeMirror .TAG + .IDENTIFIER { color: #50edf6; color: #4bcbd3; color: #0076ce; }
.CodeMirror .NAME, .CodeMirror .NAME + .IDENTIFIER { color: #50edf6; color: #4bcbd3; color: #0076ce; }
/* Phases */
.CodeMirror .ACTION, .SEARCH { color: black; }
/* Statements */
.CodeMirror .IF, .ELSE, .THEN { color: black; }
/* Literals */
.CodeMirror .STRING, .QUOTE, .BOOL, .NUM { color: #00a588; }
/* Brackets */
.CodeMirror .OPEN-BRACKET, .CodeMirror .CLOSE-BRACKET, .CodeMirror .OPEN-PAREN, .CodeMirror .CLOSE-PAREN { color: gray; }
.CodeMirror .STRING-EMBED-OPEN, .CodeMirror .STRING-EMBED-CLOSE { color: gray; }
.CodeMirror .DOT, .CodeMirror .COMMA { color: gray; }
/* Binding/Action Operators */
.CodeMirror .EQUALITY, .CodeMirror .MERGE, .CodeMirror .SET, .CodeMirror .MUTATE { color: gray; }
/* Infix Operators */
.CodeMirror .INFIX, .CodeMirror .COMPARISON { color: gray; }

/****************************************************************************\
 * Elision
\****************************************************************************/

<<<<<<< HEAD
.elision { border-top:2px solid #ddd; }
=======
.elision { border-top:1px solid #ddd; }
>>>>>>> 38a2c684

/****************************************************************************\
 * Format Bars
\****************************************************************************/
.editor-pane .new-block-bar { position: absolute; top: 0; left: 0; margin-left: -32px; display: flex; flex-direction: row; width: 32px; overflow: hidden; background: #404040; transition: width 0.15s; z-index: 5; }
.editor-pane .new-block-bar.active { width: 246px; }

.editor-pane .new-block-bar > .new-block-bar-toggle,
.editor-pane .new-block-bar > .controls > div { padding: 5px 10px; }
.editor-pane .new-block-bar > .new-block-bar-toggle:hover,
.editor-pane .new-block-bar > .controls > div:hover{ background: #505050; }
.editor-pane .new-block-bar > .new-block-bar-toggle:before { transition: transform 0.15s; }
.editor-pane .new-block-bar.active > .new-block-bar-toggle:before { transform: rotate(45deg); }

.editor-pane .format-bar { position: absolute; top: 0; left: 0; display: flex; flex-direction: row; background: #404040; z-index: 5; }
.editor-pane .format-bar > * { padding: 5px 10px; }
.editor-pane .format-bar > div:hover { background: #505050; }


/****************************************************************************\
 * Comments
\****************************************************************************/

<<<<<<< HEAD
.comment-widget { padding: 5px 0; }
.code-comment-widget { padding-left: 30px; margin-top: 2px; margin-left: 15px; margin-right: 50px; }

.comment-widget.error { background: #ffced6; }
=======
.comment-widget { padding: 2px 0; }
.code-comment-widget { padding-left: 30px; margin-top: 2px; margin-left: 10px; margin-right: 50px; border-left: 5px solid #ff7e92; }

.comment-widget.error { background: rgb(255, 216, 222); }

.comment-widget .comment { font-size: 10pt; }
>>>>>>> 38a2c684

.comment-widget .comment-inner { display: block; }
.comment-inner { display: none; }

.comment-widget .quick-actions { display: flex; flex-direction: row; flex-wrap: wrap; opacity: 0.5; transition: opacity 0.15s; }
.comment-widget:hover .quick-actions { opacity: 1; }
.comment-widget .quick-actions > .comment-action { flex: 1 0 auto; max-width: 50%; padding: 2px 5px; margin-top: 5px; text-align: center; background: #404040; }
.comment-widget .quick-actions > .comment-action + .comment-action { margin-left: 1px; }
.comment-widget .quick-actions > .comment-action:hover { background: #505050; }

<<<<<<< HEAD
.comment.error { border-color: #F06060; color: #a7001a; }
=======
.comment.error { border-color: #F06060; color: #b7003e; }
>>>>>>> 38a2c684
.comment.warning { border-color: #C0C060; }

.CodeMirror .document_comment { border-bottom: 1px solid white; }
.CodeMirror .document_comment.error { border-bottom-color: #ff7e92; }
.CodeMirror .document_comment.warning { border-bottom-color: #C0C060; }

.CodeMirror .scrollbar-annotation { background: #AAA; min-height: 5px; opacity: 1; transition: opacity 0.15s; z-index: 2; }
.CodeMirror .scrollbar-annotation:hover { opacity: 0.5; }
.CodeMirror .scrollbar-annotation.error { background: #ff7e92; }
.CodeMirror .scrollbar-annotation.warning { background: #C0C060; }

/* .CodeMirror .COMMENT_error { border-color: #ff7e92; } */

/****************************************************************************\
 * Views
\****************************************************************************/
.view.kv-table { display: table; border-collapse: collapse; border: 1px solid #202020; }
.view.kv-table .kv-row { display: table-row; }
.view.kv-table .kv-row + .kv-row { border-top: 1px solid #606060; }
.view.kv-table .kv-row > div { display: table-cell; padding: 0 5px; }
.view.kv-table .kv-values { border-left: 1px solid #202020; }

/****************************************************************************\
 * Inspector
\****************************************************************************/
.CodeMirror .shadow { color: #999 !important; }
<<<<<<< HEAD
.CodeMirror .highlight { border-bottom: 1px solid rgba(255, 255, 255, 0.5); }
.CodeMirror .badge { border:none; }
.CodeMirror .badge-widget { display: inline-block; margin:0 4px; font-size: 10pt; color: #03a689; background: #c9e4e0; border-radius: 2px; padding: 0 4px; padding-top:1px; }
=======
.CodeMirror .highlight { border: none; }
.CodeMirror .badge {  }
.CodeMirror .badge-widget { display: inline-block; margin-left: 2px; font-size: 10pt; color: #E91E63; padding: 0 3px; }
.CodeMirror .badge-widget:before { content: "( "; }
.CodeMirror .badge-widget:after { content: " )"; }
>>>>>>> 38a2c684
<|MERGE_RESOLUTION|>--- conflicted
+++ resolved
@@ -129,11 +129,7 @@
  * Elision
 \****************************************************************************/
 
-<<<<<<< HEAD
-.elision { border-top:2px solid #ddd; }
-=======
 .elision { border-top:1px solid #ddd; }
->>>>>>> 38a2c684
 
 /****************************************************************************\
  * Format Bars
@@ -157,19 +153,12 @@
  * Comments
 \****************************************************************************/
 
-<<<<<<< HEAD
-.comment-widget { padding: 5px 0; }
-.code-comment-widget { padding-left: 30px; margin-top: 2px; margin-left: 15px; margin-right: 50px; }
-
-.comment-widget.error { background: #ffced6; }
-=======
 .comment-widget { padding: 2px 0; }
 .code-comment-widget { padding-left: 30px; margin-top: 2px; margin-left: 10px; margin-right: 50px; border-left: 5px solid #ff7e92; }
 
 .comment-widget.error { background: rgb(255, 216, 222); }
 
 .comment-widget .comment { font-size: 10pt; }
->>>>>>> 38a2c684
 
 .comment-widget .comment-inner { display: block; }
 .comment-inner { display: none; }
@@ -180,11 +169,7 @@
 .comment-widget .quick-actions > .comment-action + .comment-action { margin-left: 1px; }
 .comment-widget .quick-actions > .comment-action:hover { background: #505050; }
 
-<<<<<<< HEAD
-.comment.error { border-color: #F06060; color: #a7001a; }
-=======
 .comment.error { border-color: #F06060; color: #b7003e; }
->>>>>>> 38a2c684
 .comment.warning { border-color: #C0C060; }
 
 .CodeMirror .document_comment { border-bottom: 1px solid white; }
@@ -211,14 +196,8 @@
  * Inspector
 \****************************************************************************/
 .CodeMirror .shadow { color: #999 !important; }
-<<<<<<< HEAD
-.CodeMirror .highlight { border-bottom: 1px solid rgba(255, 255, 255, 0.5); }
-.CodeMirror .badge { border:none; }
-.CodeMirror .badge-widget { display: inline-block; margin:0 4px; font-size: 10pt; color: #03a689; background: #c9e4e0; border-radius: 2px; padding: 0 4px; padding-top:1px; }
-=======
 .CodeMirror .highlight { border: none; }
 .CodeMirror .badge {  }
 .CodeMirror .badge-widget { display: inline-block; margin-left: 2px; font-size: 10pt; color: #E91E63; padding: 0 3px; }
 .CodeMirror .badge-widget:before { content: "( "; }
-.CodeMirror .badge-widget:after { content: " )"; }
->>>>>>> 38a2c684
+.CodeMirror .badge-widget:after { content: " )"; }